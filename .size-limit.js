--- conflicted
+++ resolved
@@ -4,37 +4,21 @@
 	{
 		name: 'CJS',
 		path: 'dist/lightweight-charts.production.cjs',
-<<<<<<< HEAD
-		limit: '47.11 KB',
-=======
 		limit: '47.59 KB',
->>>>>>> c0e6ac41
 	},
 	{
 		name: 'ESM',
 		path: 'dist/lightweight-charts.production.mjs',
-<<<<<<< HEAD
-		limit: '47.1 KB',
-=======
 		limit: '47.54 KB',
->>>>>>> c0e6ac41
 	},
 	{
 		name: 'Standalone-ESM',
 		path: 'dist/lightweight-charts.standalone.production.mjs',
-<<<<<<< HEAD
-		limit: '48.73 KB',
-=======
 		limit: '49.26 KB',
->>>>>>> c0e6ac41
 	},
 	{
 		name: 'Standalone',
 		path: 'dist/lightweight-charts.standalone.production.js',
-<<<<<<< HEAD
-		limit: '48.78 KB',
-=======
 		limit: '49.31 KB',
->>>>>>> c0e6ac41
 	},
 ];