--- conflicted
+++ resolved
@@ -4,15 +4,11 @@
 	{
 		name: 'ESM',
 		path: 'dist/lightweight-charts.esm.production.js',
-		limit: '43.7 KB',
+		limit: '43.75 KB',
 	},
 	{
 		name: 'Standalone',
 		path: 'dist/lightweight-charts.standalone.production.js',
-<<<<<<< HEAD
 		limit: '44.3 KB',
-=======
-		limit: '44.05 KB',
->>>>>>> d043e044
 	},
 ];