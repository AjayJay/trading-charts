--- conflicted
+++ resolved
@@ -4,28 +4,16 @@
 	{
 		name: 'ESM',
 		path: 'dist/lightweight-charts.production.mjs',
-<<<<<<< HEAD
-		limit: '49.81 KB',
-=======
 		limit: '49.79 KB',
->>>>>>> 416f6aa9
 	},
 	{
 		name: 'Standalone-ESM',
 		path: 'dist/lightweight-charts.standalone.production.mjs',
-<<<<<<< HEAD
-		limit: '51.57 KB',
-=======
 		limit: '51.56 KB',
->>>>>>> 416f6aa9
 	},
 	{
 		name: 'Standalone',
 		path: 'dist/lightweight-charts.standalone.production.js',
-<<<<<<< HEAD
-		limit: '51.63 KB',
-=======
 		limit: '51.62 KB',
->>>>>>> 416f6aa9
 	},
 ];