--- conflicted
+++ resolved
@@ -453,15 +453,9 @@
 		const tickHeight = Math.max(1, Math.floor(verticalPixelRatio));
 		const tickOffset = Math.floor(verticalPixelRatio * 0.5);
 
-<<<<<<< HEAD
-		const options = this._priceScale.options();
-		if (options.borderVisible && options.ticksVisible) {
+		if (priceScaleOptions.borderVisible && priceScaleOptions.ticksVisible) {
 			const tickLength = Math.round(rendererOptions.tickLength * horizontalPixelRatio);
 
-=======
-		if (priceScaleOptions.borderVisible && priceScaleOptions.ticksVisible) {
-			const tickLength = Math.round(rendererOptions.tickLength * pixelRatio);
->>>>>>> 509728df
 			ctx.beginPath();
 			for (const tickMark of tickMarks) {
 				ctx.rect(tickMarkLeftX, Math.round(tickMark.coord * verticalPixelRatio) - tickOffset, tickLength, tickHeight);
