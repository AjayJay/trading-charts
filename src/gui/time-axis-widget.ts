import { CanvasElementBitmapSizeBinding, equalSizes, Size, size } from 'fancy-canvas';

import { clearRect } from '../helpers/canvas-helpers';
import { Delegate } from '../helpers/delegate';
import { IDestroyable } from '../helpers/idestroyable';
import { ISubscription } from '../helpers/isubscription';
import { makeFont } from '../helpers/make-font';

import { IDataSource } from '../model/idata-source';
import { InvalidationLevel } from '../model/invalidate-mask';
import { LayoutOptions } from '../model/layout-options';
import { TextWidthCache } from '../model/text-width-cache';
import { TickMarkWeight } from '../model/time-data';
import { TimeMark } from '../model/time-scale';
import { CanvasRenderingTarget, createCanvasRenderingTarget } from '../renderers/canvas-rendering-target';
import { TimeAxisViewRendererOptions } from '../renderers/itime-axis-view-renderer';

import { createBoundCanvas } from './canvas-utils';
import { ChartWidget } from './chart-widget';
import { MouseEventHandler, MouseEventHandlers, MouseEventHandlerTouchEvent, TouchMouseEvent } from './mouse-event-handler';
import { PriceAxisStub, PriceAxisStubParams } from './price-axis-stub';

const enum Constants {
	BorderSize = 1,
	TickLength = 5,
}

const enum CursorType {
	Default,
	EwResize,
}

function markWithGreaterWeight(a: TimeMark, b: TimeMark): TimeMark {
	return a.weight > b.weight ? a : b;
}

export class TimeAxisWidget implements MouseEventHandlers, IDestroyable {
	private readonly _chart: ChartWidget;
	private readonly _options: LayoutOptions;
	private readonly _element: HTMLElement;
	private readonly _leftStubCell: HTMLElement;
	private readonly _rightStubCell: HTMLElement;
	private readonly _cell: HTMLElement;
	private readonly _dv: HTMLElement;
	private readonly _canvasBinding: CanvasElementBitmapSizeBinding;
	private readonly _topCanvasBinding: CanvasElementBitmapSizeBinding;
	private _leftStub: PriceAxisStub | null = null;
	private _rightStub: PriceAxisStub | null = null;
	private readonly _mouseEventHandler: MouseEventHandler;
	private _rendererOptions: TimeAxisViewRendererOptions | null = null;
	private _mouseDown: boolean = false;
	private _size: Size = size({ width: 0, height: 0 });
	private readonly _sizeChanged: Delegate<Size> = new Delegate();
	private readonly _widthCache: TextWidthCache = new TextWidthCache(5);
	private _isSettingSize: boolean = false;

	public constructor(chartWidget: ChartWidget) {
		this._chart = chartWidget;
		this._options = chartWidget.options().layout;

		this._element = document.createElement('tr');

		this._leftStubCell = document.createElement('td');
		this._leftStubCell.style.padding = '0';

		this._rightStubCell = document.createElement('td');
		this._rightStubCell.style.padding = '0';

		this._cell = document.createElement('td');
		this._cell.style.height = '25px';
		this._cell.style.padding = '0';

		this._dv = document.createElement('div');
		this._dv.style.width = '100%';
		this._dv.style.height = '100%';
		this._dv.style.position = 'relative';
		this._dv.style.overflow = 'hidden';
		this._cell.appendChild(this._dv);

		this._canvasBinding = createBoundCanvas(this._dv, size({ width: 16, height: 16 }));
		this._canvasBinding.subscribeSuggestedBitmapSizeChanged(this._canvasSuggestedBitmapSizeChangedHandler);
		const canvas = this._canvasBinding.canvasElement;
		canvas.style.position = 'absolute';
		canvas.style.zIndex = '1';
		canvas.style.left = '0';
		canvas.style.top = '0';

		this._topCanvasBinding = createBoundCanvas(this._dv, size({ width: 16, height: 16 }));
		this._topCanvasBinding.subscribeSuggestedBitmapSizeChanged(this._topCanvasSuggestedBitmapSizeChangedHandler);
		const topCanvas = this._topCanvasBinding.canvasElement;
		topCanvas.style.position = 'absolute';
		topCanvas.style.zIndex = '2';
		topCanvas.style.left = '0';
		topCanvas.style.top = '0';

		this._element.appendChild(this._leftStubCell);
		this._element.appendChild(this._cell);
		this._element.appendChild(this._rightStubCell);

		this._recreateStubs();
		this._chart.model().priceScalesOptionsChanged().subscribe(this._recreateStubs.bind(this), this);

		this._mouseEventHandler = new MouseEventHandler(
			this._topCanvasBinding.canvasElement,
			this,
			{
				treatVertTouchDragAsPageScroll: () => true,
				treatHorzTouchDragAsPageScroll: () => false,
			}
		);
	}

	public destroy(): void {
		this._mouseEventHandler.destroy();
		if (this._leftStub !== null) {
			this._leftStub.destroy();
		}
		if (this._rightStub !== null) {
			this._rightStub.destroy();
		}

		this._topCanvasBinding.unsubscribeSuggestedBitmapSizeChanged(this._topCanvasSuggestedBitmapSizeChangedHandler);
		this._topCanvasBinding.dispose();

		this._canvasBinding.unsubscribeSuggestedBitmapSizeChanged(this._canvasSuggestedBitmapSizeChangedHandler);
		this._canvasBinding.dispose();
	}

	public getElement(): HTMLElement {
		return this._element;
	}

	public leftStub(): PriceAxisStub | null {
		return this._leftStub;
	}

	public rightStub(): PriceAxisStub | null {
		return this._rightStub;
	}

	public mouseDownEvent(event: TouchMouseEvent): void {
		if (this._mouseDown) {
			return;
		}

		this._mouseDown = true;
		const model = this._chart.model();
		if (model.timeScale().isEmpty() || !this._chart.options().handleScale.axisPressedMouseMove.time) {
			return;
		}

		model.startScaleTime(event.localX);
	}

	public touchStartEvent(event: MouseEventHandlerTouchEvent): void {
		this.mouseDownEvent(event);
	}

	public mouseDownOutsideEvent(): void {
		const model = this._chart.model();
		if (!model.timeScale().isEmpty() && this._mouseDown) {
			this._mouseDown = false;
			if (this._chart.options().handleScale.axisPressedMouseMove.time) {
				model.endScaleTime();
			}
		}
	}

	public pressedMouseMoveEvent(event: TouchMouseEvent): void {
		const model = this._chart.model();
		if (model.timeScale().isEmpty() || !this._chart.options().handleScale.axisPressedMouseMove.time) {
			return;
		}

		model.scaleTimeTo(event.localX);
	}

	public touchMoveEvent(event: MouseEventHandlerTouchEvent): void {
		this.pressedMouseMoveEvent(event);
	}

	public mouseUpEvent(): void {
		this._mouseDown = false;
		const model = this._chart.model();
		if (model.timeScale().isEmpty() && !this._chart.options().handleScale.axisPressedMouseMove.time) {
			return;
		}

		model.endScaleTime();
	}

	public touchEndEvent(): void {
		this.mouseUpEvent();
	}

	public mouseDoubleClickEvent(): void {
		if (this._chart.options().handleScale.axisDoubleClickReset) {
			this._chart.model().resetTimeScale();
		}
	}

	public doubleTapEvent(): void {
		this.mouseDoubleClickEvent();
	}

	public mouseEnterEvent(): void {
		if (this._chart.model().options().handleScale.axisPressedMouseMove.time) {
			this._setCursor(CursorType.EwResize);
		}
	}

	public mouseLeaveEvent(): void {
		this._setCursor(CursorType.Default);
	}

	public getSize(): Size {
		return this._size;
	}

	public sizeChanged(): ISubscription<Size> {
		return this._sizeChanged;
	}

	public setSizes(timeAxisSize: Size, leftStubWidth: number, rightStubWidth: number): void {
		if (!equalSizes(this._size, timeAxisSize)) {
			this._size = timeAxisSize;

			this._isSettingSize = true;
			this._canvasBinding.resizeCanvasElement(timeAxisSize);
			this._topCanvasBinding.resizeCanvasElement(timeAxisSize);
			this._isSettingSize = false;

			this._cell.style.width = `${timeAxisSize.width}px`;
			this._cell.style.height = `${timeAxisSize.height}px`;

			this._sizeChanged.fire(timeAxisSize);
		}

		if (this._leftStub !== null) {
			this._leftStub.setSize(size({ width: leftStubWidth, height: timeAxisSize.height }));
		}
		if (this._rightStub !== null) {
			this._rightStub.setSize(size({ width: rightStubWidth, height: timeAxisSize.height }));
		}
	}

	public optimalHeight(): number {
		const rendererOptions = this._getRendererOptions();
		return Math.ceil(
			// rendererOptions.offsetSize +
			rendererOptions.borderSize +
			rendererOptions.tickLength +
			rendererOptions.fontSize +
			rendererOptions.paddingTop +
			rendererOptions.paddingBottom +
			rendererOptions.labelBottomOffset
		);
	}

	public update(): void {
		// this call has side-effect - it regenerates marks on the time scale
		this._chart.model().timeScale().marks();
	}

	public getImage(): HTMLCanvasElement {
		return this._canvasBinding.canvasElement;
	}

	public paint(type: InvalidationLevel): void {
		if (type === InvalidationLevel.None) {
			return;
		}

		if (type !== InvalidationLevel.Cursor) {
			const target = createCanvasRenderingTarget(this._canvasBinding);
			if (target !== null) {
				this._drawBackground(target);
				this._drawBorder(target);

				this._drawTickMarks(target);
				// atm we don't have sources to be drawn on time axis except crosshair which is rendered on top level canvas
				// so let's don't call this code at all for now
				// this._drawLabels(this._chart.model().dataSources(), target);
			}
			target?.destroy();

			if (this._leftStub !== null) {
				this._leftStub.paint(type);
			}
			if (this._rightStub !== null) {
				this._rightStub.paint(type);
			}
		}

		const topTarget = createCanvasRenderingTarget(this._topCanvasBinding);
		if (topTarget !== null) {
			topTarget.context.clearRect(0, 0, topTarget.bitmapSize.width, topTarget.bitmapSize.height);
			this._drawLabels([this._chart.model().crosshairSource()], topTarget);
		}
		topTarget?.destroy();
	}

	private _drawBackground(target: CanvasRenderingTarget): void {
		clearRect(target.context, 0, 0, target.bitmapSize.width, target.bitmapSize.height, this._chart.model().backgroundBottomColor());
	}

	private _drawBorder(target: CanvasRenderingTarget): void {
		if (this._chart.options().timeScale.borderVisible) {
			const ctx = target.context;
			ctx.save();

			ctx.fillStyle = this._lineColor();

			const borderSize = Math.max(1, Math.floor(this._getRendererOptions().borderSize * target.verticalPixelRatio));

			ctx.fillRect(0, 0, target.bitmapSize.width, borderSize);
			ctx.restore();
		}
	}

	private _drawTickMarks(target: CanvasRenderingTarget): void {
		const timeScale = this._chart.model().timeScale();
		const tickMarks = timeScale.marks();

		if (!tickMarks || tickMarks.length === 0) {
			return;
		}

		let maxWeight = tickMarks.reduce(markWithGreaterWeight, tickMarks[0]).weight;

		// special case: it looks strange if 15:00 is bold but 14:00 is not
		// so if maxWeight > TickMarkWeight.Hour1 and < TickMarkWeight.Day reduce it to TickMarkWeight.Hour1
		if (maxWeight > TickMarkWeight.Hour1 && maxWeight < TickMarkWeight.Day) {
			maxWeight = TickMarkWeight.Hour1;
		}

		const ctx = target.context;
		ctx.save();

		ctx.strokeStyle = this._lineColor();

		const rendererOptions = this._getRendererOptions();
		const yText = (
			rendererOptions.borderSize +
			rendererOptions.tickLength +
			rendererOptions.paddingTop +
			rendererOptions.fontSize / 2
		);

		ctx.textAlign = 'center';
		ctx.textBaseline = 'middle';
		ctx.fillStyle = this._lineColor();

<<<<<<< HEAD
		const { horizontalPixelRatio, verticalPixelRatio } = target;

		const borderSize = Math.floor(this._getRendererOptions().borderSize * verticalPixelRatio);
		const tickWidth = Math.max(1, Math.floor(horizontalPixelRatio));
		const tickOffset = Math.floor(horizontalPixelRatio * 0.5);
=======
		const tickWidth = Math.max(1, Math.floor(pixelRatio));
		const tickOffset = Math.floor(pixelRatio * 0.5);
>>>>>>> f28f8112

		const options = timeScale.options();
		if (options.borderVisible && options.ticksVisible) {
			ctx.beginPath();
			const tickLen = Math.round(rendererOptions.tickLength * verticalPixelRatio);
			for (let index = tickMarks.length; index--;) {
<<<<<<< HEAD
				const x = Math.round(tickMarks[index].coord * horizontalPixelRatio);
				ctx.rect(x - tickOffset, borderSize, tickWidth, tickLen);
=======
				const x = Math.round(tickMarks[index].coord * pixelRatio);
				ctx.rect(x - tickOffset, 0, tickWidth, tickLen);
>>>>>>> f28f8112
			}

			ctx.fill();
		}

		target.useCanvasElementCoordinates(({ context }: { context: CanvasRenderingContext2D }) => {
			context.fillStyle = this._textColor();

			// draw base marks
			context.font = this._baseFont();
			for (const tickMark of tickMarks) {
				if (tickMark.weight < maxWeight) {
					const coordinate = tickMark.needAlignCoordinate ? this._alignTickMarkLabelCoordinate(context, tickMark.coord, tickMark.label) : tickMark.coord;
					context.fillText(tickMark.label, coordinate, yText);
				}
			}
			context.font = this._baseBoldFont();
			for (const tickMark of tickMarks) {
				if (tickMark.weight >= maxWeight) {
					const coordinate = tickMark.needAlignCoordinate ? this._alignTickMarkLabelCoordinate(context, tickMark.coord, tickMark.label) : tickMark.coord;
					context.fillText(tickMark.label, coordinate, yText);
				}
			}
		});

		ctx.restore();
	}

	private _alignTickMarkLabelCoordinate(ctx: CanvasRenderingContext2D, coordinate: number, labelText: string): number {
		const labelWidth = this._widthCache.measureText(ctx, labelText);
		const labelWidthHalf = labelWidth / 2;
		const leftTextCoordinate = Math.floor(coordinate - labelWidthHalf) + 0.5;

		if (leftTextCoordinate < 0) {
			coordinate = coordinate + Math.abs(0 - leftTextCoordinate);
		} else if (leftTextCoordinate + labelWidth > this._size.width) {
			coordinate = coordinate - Math.abs(this._size.width - (leftTextCoordinate + labelWidth));
		}

		return coordinate;
	}

	private _drawLabels(sources: readonly IDataSource[], target: CanvasRenderingTarget): void {
		const rendererOptions = this._getRendererOptions();
		for (const source of sources) {
			for (const view of source.timeAxisViews()) {
				target.context.save();
				view.renderer().draw(target, rendererOptions);
				target.context.restore();
			}
		}
	}

	private _lineColor(): string {
		return this._chart.options().timeScale.borderColor;
	}

	private _textColor(): string {
		return this._options.textColor;
	}

	private _fontSize(): number {
		return this._options.fontSize;
	}

	private _baseFont(): string {
		return makeFont(this._fontSize(), this._options.fontFamily);
	}

	private _baseBoldFont(): string {
		return makeFont(this._fontSize(), this._options.fontFamily, 'bold');
	}

	private _getRendererOptions(): Readonly<TimeAxisViewRendererOptions> {
		if (this._rendererOptions === null) {
			this._rendererOptions = {
				borderSize: Constants.BorderSize,
				baselineOffset: NaN,
				paddingTop: NaN,
				paddingBottom: NaN,
				paddingHorizontal: NaN,
				tickLength: Constants.TickLength,
				fontSize: NaN,
				font: '',
				widthCache: new TextWidthCache(),
				labelBottomOffset: 0,
			};
		}

		const rendererOptions = this._rendererOptions;
		const newFont = this._baseFont();

		if (rendererOptions.font !== newFont) {
			const fontSize = this._fontSize();
			rendererOptions.fontSize = fontSize;
			rendererOptions.font = newFont;
			rendererOptions.paddingTop = 3 * fontSize / 12;
			rendererOptions.paddingBottom = 3 * fontSize / 12;
			rendererOptions.paddingHorizontal = 9 * fontSize / 12;
			rendererOptions.baselineOffset = 0;
			rendererOptions.labelBottomOffset = 4 * fontSize / 12;
			rendererOptions.widthCache.reset();
		}

		return this._rendererOptions;
	}

	private _setCursor(type: CursorType): void {
		this._cell.style.cursor = type === CursorType.EwResize ? 'ew-resize' : 'default';
	}

	private _recreateStubs(): void {
		const model = this._chart.model();
		const options = model.options();
		if (!options.leftPriceScale.visible && this._leftStub !== null) {
			this._leftStubCell.removeChild(this._leftStub.getElement());
			this._leftStub.destroy();
			this._leftStub = null;
		}
		if (!options.rightPriceScale.visible && this._rightStub !== null) {
			this._rightStubCell.removeChild(this._rightStub.getElement());
			this._rightStub.destroy();
			this._rightStub = null;
		}
		const rendererOptionsProvider = this._chart.model().rendererOptionsProvider();
		const params: PriceAxisStubParams = {
			rendererOptionsProvider: rendererOptionsProvider,
		};

		const borderVisibleGetter = () => {
			return options.leftPriceScale.borderVisible && model.timeScale().options().borderVisible;
		};

		const bottomColorGetter = () => model.backgroundBottomColor();

		if (options.leftPriceScale.visible && this._leftStub === null) {
			this._leftStub = new PriceAxisStub('left', options, params, borderVisibleGetter, bottomColorGetter);
			this._leftStubCell.appendChild(this._leftStub.getElement());
		}
		if (options.rightPriceScale.visible && this._rightStub === null) {
			this._rightStub = new PriceAxisStub('right', options, params, borderVisibleGetter, bottomColorGetter);
			this._rightStubCell.appendChild(this._rightStub.getElement());
		}
	}

	private readonly _canvasSuggestedBitmapSizeChangedHandler = () => {
		if (!this._isSettingSize) {
			this._canvasBinding.applySuggestedBitmapSize();
			this._chart.model().lightUpdate();
		}
	};

	private readonly _topCanvasSuggestedBitmapSizeChangedHandler = () => {
		if (!this._isSettingSize) {
			this._topCanvasBinding.applySuggestedBitmapSize();
			this._chart.model().lightUpdate();
		}
	};
}<|MERGE_RESOLUTION|>--- conflicted
+++ resolved
@@ -351,29 +351,18 @@
 		ctx.textBaseline = 'middle';
 		ctx.fillStyle = this._lineColor();
 
-<<<<<<< HEAD
 		const { horizontalPixelRatio, verticalPixelRatio } = target;
 
-		const borderSize = Math.floor(this._getRendererOptions().borderSize * verticalPixelRatio);
 		const tickWidth = Math.max(1, Math.floor(horizontalPixelRatio));
 		const tickOffset = Math.floor(horizontalPixelRatio * 0.5);
-=======
-		const tickWidth = Math.max(1, Math.floor(pixelRatio));
-		const tickOffset = Math.floor(pixelRatio * 0.5);
->>>>>>> f28f8112
 
 		const options = timeScale.options();
 		if (options.borderVisible && options.ticksVisible) {
 			ctx.beginPath();
 			const tickLen = Math.round(rendererOptions.tickLength * verticalPixelRatio);
 			for (let index = tickMarks.length; index--;) {
-<<<<<<< HEAD
 				const x = Math.round(tickMarks[index].coord * horizontalPixelRatio);
-				ctx.rect(x - tickOffset, borderSize, tickWidth, tickLen);
-=======
-				const x = Math.round(tickMarks[index].coord * pixelRatio);
 				ctx.rect(x - tickOffset, 0, tickWidth, tickLen);
->>>>>>> f28f8112
 			}
 
 			ctx.fill();
