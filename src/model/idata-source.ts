import { IAxisView } from '../views/pane/iaxis-view';
import { IPaneView } from '../views/pane/ipane-view';
import { IPriceAxisView } from '../views/price-axis/iprice-axis-view';
import { ITimeAxisView } from '../views/time-axis/itime-axis-view';

import { Coordinate } from './coordinate';
import { PrimitiveHoveredItem, SeriesPrimitivePaneViewZOrder } from './iseries-primitive';
import { Pane } from './pane';
import { PriceScale } from './price-scale';

<<<<<<< HEAD
export interface ZOrdered {
=======
/**
 * Prefix meanings:
 * - bottom: Pane views that are painted at the bottom (above background color, below grid lines)
 * - top: Pane views that are painted on the most top layer and ABOVE the crosshair
 */
interface IPluginPaneViews {
	bottomPaneViews?(pane: Pane): readonly IPaneView[];
	pricePaneViews?(zOrder: SeriesPrimitivePaneViewZOrder): readonly IAxisView[];
	timePaneViews?(zOrder: SeriesPrimitivePaneViewZOrder): readonly IAxisView[];
	primitiveHitTest?(x: Coordinate, y: Coordinate): PrimitiveHoveredItem[];
}

interface IDataSourcePaneViews extends IPluginPaneViews {
	paneViews(pane: Pane): readonly IPaneView[];
	labelPaneViews(pane?: Pane): readonly IPaneView[];

	/**
	 * Pane views that are painted on the most top layer
	 */
	topPaneViews?(pane: Pane): readonly IPaneView[];
}

export type DataSourcePaneViewGetterNames = keyof IDataSourcePaneViews;

export interface IDataSource extends IDataSourcePaneViews {
>>>>>>> ddcad5f7
	zorder(): number | null;
}

export interface IDataSource extends ZOrdered {
	setZorder(value: number): void;
	priceScale(): PriceScale | null;
	setPriceScale(scale: PriceScale | null): void;

	updateAllViews(): void;

	priceAxisViews(pane?: Pane, priceScale?: PriceScale): readonly IPriceAxisView[];
<<<<<<< HEAD
	paneViews(pane: Pane): readonly IPaneView[];
	labelPaneViews(pane?: Pane): readonly IPaneView[];

	/**
	 * Pane views that are painted on the most top layer
	 */
	topPaneViews?(pane: Pane): readonly IPaneView[];
=======
	timeAxisViews(): readonly ITimeAxisView[];
>>>>>>> ddcad5f7

	visible(): boolean;

	destroy?(): void;

	timeAxisViews(): readonly ITimeAxisView[];
}<|MERGE_RESOLUTION|>--- conflicted
+++ resolved
@@ -8,9 +8,9 @@
 import { Pane } from './pane';
 import { PriceScale } from './price-scale';
 
-<<<<<<< HEAD
 export interface ZOrdered {
-=======
+	zorder(): number | null;
+}
 /**
  * Prefix meanings:
  * - bottom: Pane views that are painted at the bottom (above background color, below grid lines)
@@ -35,12 +35,7 @@
 
 export type DataSourcePaneViewGetterNames = keyof IDataSourcePaneViews;
 
-export interface IDataSource extends IDataSourcePaneViews {
->>>>>>> ddcad5f7
-	zorder(): number | null;
-}
-
-export interface IDataSource extends ZOrdered {
+export interface IDataSource extends IDataSourcePaneViews, ZOrdered {
 	setZorder(value: number): void;
 	priceScale(): PriceScale | null;
 	setPriceScale(scale: PriceScale | null): void;
@@ -48,7 +43,6 @@
 	updateAllViews(): void;
 
 	priceAxisViews(pane?: Pane, priceScale?: PriceScale): readonly IPriceAxisView[];
-<<<<<<< HEAD
 	paneViews(pane: Pane): readonly IPaneView[];
 	labelPaneViews(pane?: Pane): readonly IPaneView[];
 
@@ -56,13 +50,9 @@
 	 * Pane views that are painted on the most top layer
 	 */
 	topPaneViews?(pane: Pane): readonly IPaneView[];
-=======
 	timeAxisViews(): readonly ITimeAxisView[];
->>>>>>> ddcad5f7
 
 	visible(): boolean;
 
 	destroy?(): void;
-
-	timeAxisViews(): readonly ITimeAxisView[];
 }