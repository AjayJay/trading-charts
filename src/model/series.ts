--- conflicted
+++ resolved
@@ -31,14 +31,10 @@
 import { Coordinate } from './coordinate';
 import { CustomPriceLine } from './custom-price-line';
 import { isDefaultPriceScale } from './default-price-scale';
-<<<<<<< HEAD
+import { CustomData, CustomSeriesWhitespaceData, ICustomSeriesPaneView, WhitespaceCheck } from './icustom-series';
 import { InternalHorzScaleItem } from './ihorz-scale-behavior';
 import { FirstValue, IPriceDataSource } from './iprice-data-source';
-=======
-import { CustomData, CustomSeriesWhitespaceData, ICustomSeriesPaneView, WhitespaceCheck } from './icustom-series';
-import { FirstValue } from './iprice-data-source';
 import { ISeriesPrimitiveBase, PrimitiveHoveredItem, SeriesPrimitivePaneViewZOrder } from './iseries-primitive';
->>>>>>> ddcad5f7
 import { Pane } from './pane';
 import { PlotRowValueIndex } from './plot-data';
 import { MismatchDirection } from './plot-list';
@@ -58,12 +54,8 @@
 	SeriesPartialOptionsMap,
 	SeriesType,
 } from './series-options';
-<<<<<<< HEAD
+import { ISeriesPrimitivePaneViewWrapper, SeriesPrimitiveWrapper } from './series-primitive-wrapper';
 import { TimePointIndex } from './time-data';
-=======
-import { ISeriesPrimitivePaneViewWrapper, SeriesPrimitiveWrapper } from './series-primitive-wrapper';
-import { TimePoint, TimePointIndex } from './time-data';
->>>>>>> ddcad5f7
 
 type PrimitivePaneViewExtractor = (wrapper: SeriesPrimitiveWrapper) => readonly ISeriesPrimitivePaneViewWrapper[];
 function extractPrimitivePaneViews(
@@ -92,7 +84,7 @@
 	return wrapper.timeAxisPaneViews();
 }
 
-type CustomDataToPlotRowValueConverter = (item: CustomData | CustomSeriesWhitespaceData) => number[];
+type CustomDataToPlotRowValueConverter<HorzScaleItem> = (item: CustomData<HorzScaleItem> | CustomSeriesWhitespaceData<HorzScaleItem>) => number[];
 
 export interface LastValueDataResultWithoutData {
 	noData: true;
@@ -170,11 +162,7 @@
 	private _animationTimeoutId: TimerId | null = null;
 	private _primitives: SeriesPrimitiveWrapper[] = [];
 
-<<<<<<< HEAD
-	public constructor(model: IChartModelBase, options: SeriesOptionsInternal<T>, seriesType: T) {
-=======
-	public constructor(model: ChartModel, options: SeriesOptionsInternal<T>, seriesType: T, pane?: Pane, customPaneView?: ICustomSeriesPaneView) {
->>>>>>> ddcad5f7
+	public constructor(model: IChartModelBase, options: SeriesOptionsInternal<T>, seriesType: T, pane?: Pane, customPaneView?: ICustomSeriesPaneView<unknown>) {
 		super(model);
 		this._options = options;
 		this._seriesType = seriesType;
@@ -575,20 +563,20 @@
 		this._primitives = this._primitives.filter((wrapper: SeriesPrimitiveWrapper) => wrapper.primitive() !== source);
 	}
 
-	public customSeriesPlotValuesBuilder(): CustomDataToPlotRowValueConverter | undefined {
+	public customSeriesPlotValuesBuilder(): CustomDataToPlotRowValueConverter<unknown> | undefined {
 		if (this._paneView instanceof SeriesCustomPaneView === false) {
 			return undefined;
 		}
-		return (data: CustomData | CustomSeriesWhitespaceData) => {
+		return (data: CustomData<unknown> | CustomSeriesWhitespaceData<unknown>) => {
 			return (this._paneView as SeriesCustomPaneView).priceValueBuilder(data);
 		};
 	}
 
-	public customSeriesWhitespaceCheck(): WhitespaceCheck | undefined {
+	public customSeriesWhitespaceCheck<HorzScaleItem>(): WhitespaceCheck<HorzScaleItem> | undefined {
 		if (this._paneView instanceof SeriesCustomPaneView === false) {
 			return undefined;
 		}
-		return (data: CustomData | CustomSeriesWhitespaceData): data is CustomSeriesWhitespaceData => {
+		return (data: CustomData<HorzScaleItem> | CustomSeriesWhitespaceData<HorzScaleItem>): data is CustomSeriesWhitespaceData<HorzScaleItem> => {
 			return (this._paneView as SeriesCustomPaneView).isWhitespace(data);
 		};
 	}
@@ -751,7 +739,7 @@
 		});
 	}
 
-	private _recreatePaneViews(customPaneView?: ICustomSeriesPaneView): void {
+	private _recreatePaneViews(customPaneView?: ICustomSeriesPaneView<unknown>): void {
 		this._markersPaneView = new SeriesMarkersPaneView(this, this.model());
 
 		switch (this._seriesType) {
