<<<<<<< HEAD
import { DateFormatter } from '../formatters/date-formatter';
import { DateTimeFormatter } from '../formatters/date-time-formatter';

import { lowerBound } from '../helpers/algorithms';
=======
import { lowerbound } from '../helpers/algorithms';
>>>>>>> 06fc780c
import { ensureNotNull } from '../helpers/assertions';
import { Delegate } from '../helpers/delegate';
import { ISubscription } from '../helpers/isubscription';
import { clamp } from '../helpers/mathex';
import { DeepPartial, isInteger, merge } from '../helpers/strict-type-checks';

import { ChartModel } from './chart-model';
import { Coordinate } from './coordinate';
// import { defaultTickMarkFormatter } from './default-tick-mark-formatter';
import { FormattedLabelsCache } from './formatted-labels-cache';
import { IHorzScaleBehavior, InternalHorzScaleItem, InternalHorzScaleItemKey } from './ihorz-scale-behavior';
import { LocalizationOptions } from './localization-options';
import { areRangesEqual, RangeImpl } from './range-impl';
import { TickMark, TickMarks } from './tick-marks';
import {
	Logical,
	LogicalRange,
	Range,
	SeriesItemsIndexesRange,
	TickMarkWeightValue,
	TimedValue,
	TimePointIndex,
	TimePointsRange,
	TimeScalePoint,
} from './time-data';
import { TimeScaleVisibleRange } from './time-scale-visible-range';

const defaultTickMarkMaxCharacterLength = 8;

const enum Constants {
	DefaultAnimationDuration = 400,
	// make sure that this (1 / MinVisibleBarsCount) >= coeff in max bar spacing
	MinVisibleBarsCount = 2,
}

interface TransitionState {
	barSpacing: number;
	rightOffset: number;
}

/**
 * Represents a tick mark on the horizontal (time) scale.
 */
export interface TimeMark {
	/** Does time mark need to be aligned */
	needAlignCoordinate: boolean;
	/** Coordinate for the time mark */
	coord: number;
	/** Display label for the time mark */
	label: string;
	/** Weight of the time mark */
	weight: TickMarkWeightValue;
}

export function markWithGreaterWeight(a: TimeMark, b: TimeMark): TimeMark {
	return a.weight > b.weight ? a : b;
}

/**
 * Options for the time scale; the horizontal scale at the bottom of the chart that displays the time of data.
 */
export interface HorzScaleOptions {
	/**
	 * The margin space in bars from the right side of the chart.
	 *
	 * @defaultValue `0`
	 */
	rightOffset: number;

	/**
	 * The space between bars in pixels.
	 *
	 * @defaultValue `6`
	 */
	barSpacing: number;

	/**
	 * The minimum space between bars in pixels.
	 *
	 * @defaultValue `0.5`
	 */
	minBarSpacing: number;

	/**
	 * Prevent scrolling to the left of the first bar.
	 *
	 * @defaultValue `false`
	 */
	fixLeftEdge: boolean;

	/**
	 * Prevent scrolling to the right of the most recent bar.
	 *
	 * @defaultValue `false`
	 */
	fixRightEdge: boolean;

	/**
	 * Prevent changing the visible time range during chart resizing.
	 *
	 * @defaultValue `false`
	 */
	lockVisibleTimeRangeOnResize: boolean;

	/**
	 * Prevent the hovered bar from moving when scrolling.
	 *
	 * @defaultValue `false`
	 */
	rightBarStaysOnScroll: boolean;

	/**
	 * Show the time scale border.
	 *
	 * @defaultValue `true`
	 */
	borderVisible: boolean;

	/**
	 * The time scale border color.
	 *
	 * @defaultValue `'#2B2B43'`
	 */
	borderColor: string;

	/**
	 * Show the time scale.
	 *
	 * @defaultValue `true`
	 */
	visible: boolean;

	/**
	 * Show the time, not just the date, in the time scale and vertical crosshair label.
	 *
	 * @defaultValue `false`
	 */
	timeVisible: boolean;

	/**
	 * Show seconds in the time scale and vertical crosshair label in `hh:mm:ss` format for intraday data.
	 *
	 * @defaultValue `true`
	 */
	secondsVisible: boolean;

	/**
	 * Shift the visible range to the right (into the future) by the number of new bars when new data is added.
	 *
	 * Note that this only applies when the last bar is visible.
	 *
	 * @defaultValue `true`
	 */
	shiftVisibleRangeOnNewBar: boolean;

	/**
	 * Draw small vertical line on time axis labels.
	 *
	 * @defaultValue `false`
	 */
	ticksVisible: boolean;

	/**
	 * Maximum tick mark label length. Used to override the default 8 character maximum length.
	 *
	 * @defaultValue `undefined`
	 */
	tickMarkMaxCharacterLength?: number;
	/**
	 * Changes horizontal scale marks generation.
	 * With this flag equal to `true`, marks of the same weight are either all drawn or none are drawn at all.
	 */
	uniformDistribution: boolean;
}

export interface ITimeScale {
	marks(): TimeMark[] | null;
	isEmpty(): boolean;
	width(): number;
	indexToTime(index: TimePointIndex): InternalHorzScaleItem | null;
	indexToCoordinate(index: TimePointIndex): Coordinate;
	visibleStrictRange(): RangeImpl<TimePointIndex> | null;
	hasPoints(): boolean;
	timeToIndex(time: InternalHorzScaleItem, findNearest: boolean): TimePointIndex | null;

	barSpacing(): number;
	rightOffset(): number;

	indexesToCoordinates<T extends TimedValue>(points: T[], visibleRange?: SeriesItemsIndexesRange): void;
	indexToTimeScalePoint(index: TimePointIndex): TimeScalePoint | null;
	formatDateTime(timeScalePoint: TimeScalePoint): string;
	coordinateToIndex(x: Coordinate): TimePointIndex;

	options(): Readonly<HorzScaleOptions>;
}

export class TimeScale<HorzScaleItem> implements ITimeScale {
	private readonly _options: HorzScaleOptions;
	private readonly _model: ChartModel<HorzScaleItem>;
	private readonly _localizationOptions: LocalizationOptions<HorzScaleItem>;

	private _width: number = 0;
	private _baseIndexOrNull: TimePointIndex | null = null;
	private _rightOffset: number;
	private _points: readonly TimeScalePoint[] = [];
	private _barSpacing: number;
	private _scrollStartPoint: Coordinate | null = null;
	private _scaleStartPoint: Coordinate | null = null;
	private readonly _tickMarks: TickMarks<HorzScaleItem> = new TickMarks();
	private _formattedByWeight: Map<number, FormattedLabelsCache<HorzScaleItem>> = new Map();

	private _visibleRange: TimeScaleVisibleRange = TimeScaleVisibleRange.invalid();
	private _visibleRangeInvalidated: boolean = true;

	private readonly _visibleBarsChanged: Delegate = new Delegate();
	private readonly _logicalRangeChanged: Delegate = new Delegate();

	private readonly _optionsApplied: Delegate = new Delegate();
	private _commonTransitionStartState: TransitionState | null = null;
	private _timeMarksCache: TimeMark[] | null = null;

	private _labels: TimeMark[] = [];

	private readonly _horzScaleBehavior: IHorzScaleBehavior<HorzScaleItem>;

	public constructor(model: ChartModel<HorzScaleItem>, options: HorzScaleOptions, localizationOptions: LocalizationOptions<HorzScaleItem>, horzScaleBehavior: IHorzScaleBehavior<HorzScaleItem>) {
		this._options = options;
		this._localizationOptions = localizationOptions;
		this._rightOffset = options.rightOffset;
		this._barSpacing = options.barSpacing;
		this._model = model;

		this._horzScaleBehavior = horzScaleBehavior;

		this._updateDateTimeFormatter();

		this._tickMarks.setUniformDistribution(options.uniformDistribution);
	}

	public options(): Readonly<HorzScaleOptions> {
		return this._options;
	}

	public applyLocalizationOptions(localizationOptions: DeepPartial<LocalizationOptions<HorzScaleItem>>): void {
		merge(this._localizationOptions, localizationOptions);

		this._invalidateTickMarks();
		this._updateDateTimeFormatter();
	}

	public applyOptions(options: DeepPartial<HorzScaleOptions>, localizationOptions?: DeepPartial<LocalizationOptions<HorzScaleItem>>): void {
		merge(this._options, options);

		if (this._options.fixLeftEdge) {
			this._doFixLeftEdge();
		}

		if (this._options.fixRightEdge) {
			this._doFixRightEdge();
		}

		// note that bar spacing should be applied before right offset
		// because right offset depends on bar spacing
		if (options.barSpacing !== undefined) {
			this._model.setBarSpacing(options.barSpacing);
		}

		if (options.rightOffset !== undefined) {
			this._model.setRightOffset(options.rightOffset);
		}

		if (options.minBarSpacing !== undefined) {
			// yes, if we apply min bar spacing then we need to correct bar spacing
			// the easiest way is to apply it once again
			this._model.setBarSpacing(options.barSpacing ?? this._barSpacing);
		}

		this._invalidateTickMarks();
		this._updateDateTimeFormatter();
		this._optionsApplied.fire();
	}

	public indexToTime(index: TimePointIndex): InternalHorzScaleItem | null {
		return this._points[index]?.time ?? null;
	}

	public indexToTimeScalePoint(index: TimePointIndex): TimeScalePoint | null {
		return this._points[index] ?? null;
	}

	public timeToIndex(time: InternalHorzScaleItem, findNearest: boolean): TimePointIndex | null {
		if (this._points.length < 1) {
			// no time points available
			return null;
		}

		if (this._horzScaleBehavior.key(time) > this._horzScaleBehavior.key(this._points[this._points.length - 1].time)) {
			// special case
			return findNearest ? this._points.length - 1 as TimePointIndex : null;
		}

<<<<<<< HEAD
		const index = lowerBound(this._points, time.timestamp, (a: TimeScalePoint, b: UTCTimestamp) => a.time.timestamp < b);
=======
		const index = lowerbound(this._points, this._horzScaleBehavior.key(time), (a: TimeScalePoint, b: InternalHorzScaleItemKey) => this._horzScaleBehavior.key(a.time) < b);
>>>>>>> 06fc780c

		if (this._horzScaleBehavior.key(time) < this._horzScaleBehavior.key(this._points[index].time)) {
			return findNearest ? index as TimePointIndex : null;
		}

		return index as TimePointIndex;
	}

	public isEmpty(): boolean {
		return this._width === 0 || this._points.length === 0 || this._baseIndexOrNull === null;
	}

	public hasPoints(): boolean {
		return this._points.length > 0;
	}

	// strict range: integer indices of the bars in the visible range rounded in more wide direction
	public visibleStrictRange(): RangeImpl<TimePointIndex> | null {
		this._updateVisibleRange();
		return this._visibleRange.strictRange();
	}

	public visibleLogicalRange(): RangeImpl<Logical> | null {
		this._updateVisibleRange();
		return this._visibleRange.logicalRange();
	}

	public visibleTimeRange(): TimePointsRange | null {
		const visibleBars = this.visibleStrictRange();
		if (visibleBars === null) {
			return null;
		}

		const range: LogicalRange = {
			from: visibleBars.left() as number as Logical,
			to: visibleBars.right() as number as Logical,
		};

		return this.timeRangeForLogicalRange(range);
	}

	public timeRangeForLogicalRange(range: LogicalRange): TimePointsRange {
		const from = Math.round(range.from);
		const to = Math.round(range.to);

		const firstIndex = ensureNotNull(this._firstIndex());
		const lastIndex = ensureNotNull(this._lastIndex());

		return {
			from: ensureNotNull(this.indexToTimeScalePoint(Math.max(firstIndex, from) as TimePointIndex)),
			to: ensureNotNull(this.indexToTimeScalePoint(Math.min(lastIndex, to) as TimePointIndex)),
		};
	}

	public logicalRangeForTimeRange(range: Range<InternalHorzScaleItem>): LogicalRange {
		return {
			from: ensureNotNull(this.timeToIndex(range.from, true)) as number as Logical,
			to: ensureNotNull(this.timeToIndex(range.to, true)) as number as Logical,
		};
	}

	public width(): number {
		return this._width;
	}

	public setWidth(newWidth: number): void {
		if (!isFinite(newWidth) || newWidth <= 0) {
			return;
		}

		if (this._width === newWidth) {
			return;
		}

		// when we change the width and we need to correct visible range because of fixing left edge
		// we need to check the previous visible range rather than the new one
		// because it might be updated by changing width, bar spacing, etc
		// but we need to try to keep the same range
		const previousVisibleRange = this.visibleLogicalRange();

		const oldWidth = this._width;
		this._width = newWidth;
		this._visibleRangeInvalidated = true;

		if (this._options.lockVisibleTimeRangeOnResize && oldWidth !== 0) {
			// recalculate bar spacing
			const newBarSpacing = this._barSpacing * newWidth / oldWidth;
			this._barSpacing = newBarSpacing;
		}

		// if time scale is scrolled to the end of data and we have fixed right edge
		// keep left edge instead of right
		// we need it to avoid "shaking" if the last bar visibility affects time scale width
		if (this._options.fixLeftEdge) {
			// note that logical left range means not the middle of a bar (it's the left border)
			if (previousVisibleRange !== null && previousVisibleRange.left() <= 0) {
				const delta = oldWidth - newWidth;
				// reduce  _rightOffset means move right
				// we could move more than required - this will be fixed by _correctOffset()
				this._rightOffset -= Math.round(delta / this._barSpacing) + 1;
				this._visibleRangeInvalidated = true;
			}
		}

		// updating bar spacing should be first because right offset depends on it
		this._correctBarSpacing();
		this._correctOffset();
	}

	public indexToCoordinate(index: TimePointIndex): Coordinate {
		if (this.isEmpty() || !isInteger(index)) {
			return 0 as Coordinate;
		}

		const baseIndex = this.baseIndex();
		const deltaFromRight = baseIndex + this._rightOffset - index;
		const coordinate = this._width - (deltaFromRight + 0.5) * this._barSpacing - 1;
		return coordinate as Coordinate;
	}

	public indexesToCoordinates<T extends TimedValue>(points: T[], visibleRange?: SeriesItemsIndexesRange): void {
		const baseIndex = this.baseIndex();
		const indexFrom = (visibleRange === undefined) ? 0 : visibleRange.from;
		const indexTo = (visibleRange === undefined) ? points.length : visibleRange.to;

		for (let i = indexFrom; i < indexTo; i++) {
			const index = points[i].time;
			const deltaFromRight = baseIndex + this._rightOffset - index;
			const coordinate = this._width - (deltaFromRight + 0.5) * this._barSpacing - 1;
			points[i].x = coordinate as Coordinate;
		}
	}

	public coordinateToIndex(x: Coordinate): TimePointIndex {
		return Math.ceil(this._coordinateToFloatIndex(x)) as TimePointIndex;
	}

	public setRightOffset(offset: number): void {
		this._visibleRangeInvalidated = true;
		this._rightOffset = offset;
		this._correctOffset();
		this._model.recalculateAllPanes();
		this._model.lightUpdate();
	}

	public barSpacing(): number {
		return this._barSpacing;
	}

	public setBarSpacing(newBarSpacing: number): void {
		this._setBarSpacing(newBarSpacing);

		// do not allow scroll out of visible bars
		this._correctOffset();

		this._model.recalculateAllPanes();
		this._model.lightUpdate();
	}

	public rightOffset(): number {
		return this._rightOffset;
	}

	// eslint-disable-next-line complexity
	public marks(): TimeMark[] | null {
		if (this.isEmpty()) {
			return null;
		}

		if (this._timeMarksCache !== null) {
			return this._timeMarksCache;
		}

		const spacing = this._barSpacing;
		const fontSize = this._model.options().layout.fontSize;

		const pixelsPer8Characters = (fontSize + 4) * 5;
		const pixelsPerCharacter = pixelsPer8Characters / defaultTickMarkMaxCharacterLength;
		const maxLabelWidth = pixelsPerCharacter * (this._options.tickMarkMaxCharacterLength || defaultTickMarkMaxCharacterLength);
		const indexPerLabel = Math.round(maxLabelWidth / spacing);

		const visibleBars = ensureNotNull(this.visibleStrictRange());

		const firstBar = Math.max(visibleBars.left(), visibleBars.left() - indexPerLabel);
		const lastBar = Math.max(visibleBars.right(), visibleBars.right() - indexPerLabel);

		const items = this._tickMarks.build(spacing, maxLabelWidth);

		// according to indexPerLabel value this value means "earliest index which _might be_ used as the second label on time scale"
		const earliestIndexOfSecondLabel = (this._firstIndex() as number) + indexPerLabel;

		// according to indexPerLabel value this value means "earliest index which _might be_ used as the second last label on time scale"
		const indexOfSecondLastLabel = (this._lastIndex() as number) - indexPerLabel;

		const isAllScalingAndScrollingDisabled = this._isAllScalingAndScrollingDisabled();
		const isLeftEdgeFixed = this._options.fixLeftEdge || isAllScalingAndScrollingDisabled;
		const isRightEdgeFixed = this._options.fixRightEdge || isAllScalingAndScrollingDisabled;

		let targetIndex = 0;
		for (const tm of items) {
			if (!(firstBar <= tm.index && tm.index <= lastBar)) {
				continue;
			}

			let label: TimeMark;
			if (targetIndex < this._labels.length) {
				label = this._labels[targetIndex];
				label.coord = this.indexToCoordinate(tm.index);
				label.label = this._formatLabel(tm);
				label.weight = tm.weight;
			} else {
				label = {
					needAlignCoordinate: false,
					coord: this.indexToCoordinate(tm.index),
					label: this._formatLabel(tm),
					weight: tm.weight,
				};

				this._labels.push(label);
			}

			if (this._barSpacing > (maxLabelWidth / 2) && !isAllScalingAndScrollingDisabled) {
				// if there is enough space then let's show all tick marks as usual
				label.needAlignCoordinate = false;
			} else {
				// if a user is able to scroll after a tick mark then show it as usual, otherwise the coordinate might be aligned
				// if the index is for the second (last) label or later (earlier) then most likely this label might be displayed without correcting the coordinate
				label.needAlignCoordinate = (isLeftEdgeFixed && tm.index <= earliestIndexOfSecondLabel) || (isRightEdgeFixed && tm.index >= indexOfSecondLastLabel);
			}

			targetIndex++;
		}
		this._labels.length = targetIndex;

		this._timeMarksCache = this._labels;

		return this._labels;
	}

	public restoreDefault(): void {
		this._visibleRangeInvalidated = true;

		this.setBarSpacing(this._options.barSpacing);
		this.setRightOffset(this._options.rightOffset);
	}

	public setBaseIndex(baseIndex: TimePointIndex | null): void {
		this._visibleRangeInvalidated = true;
		this._baseIndexOrNull = baseIndex;
		this._correctOffset();

		this._doFixLeftEdge();
	}

	/**
	 * Zoom in/out the scale around a `zoomPoint` on `scale` value.
	 *
	 * @param zoomPoint - X coordinate of the point to apply the zoom.
	 * If `rightBarStaysOnScroll` option is disabled, then will be used to restore right offset.
	 * @param scale - Zoom value (in 1/10 parts of current bar spacing).
	 * Negative value means zoom out, positive - zoom in.
	 */
	public zoom(zoomPoint: Coordinate, scale: number): void {
		const floatIndexAtZoomPoint = this._coordinateToFloatIndex(zoomPoint);

		const barSpacing = this.barSpacing();
		const newBarSpacing = barSpacing + scale * (barSpacing / 10);

		// zoom in/out bar spacing
		this.setBarSpacing(newBarSpacing);

		if (!this._options.rightBarStaysOnScroll) {
			// and then correct right offset to move index under zoomPoint back to its coordinate
			this.setRightOffset(this.rightOffset() + (floatIndexAtZoomPoint - this._coordinateToFloatIndex(zoomPoint)));
		}
	}

	public startScale(x: Coordinate): void {
		if (this._scrollStartPoint) {
			this.endScroll();
		}

		if (this._scaleStartPoint !== null || this._commonTransitionStartState !== null) {
			return;
		}

		if (this.isEmpty()) {
			return;
		}

		this._scaleStartPoint = x;
		this._saveCommonTransitionsStartState();
	}

	public scaleTo(x: Coordinate): void {
		if (this._commonTransitionStartState === null) {
			return;
		}

		const startLengthFromRight = clamp(this._width - x, 0, this._width);
		const currentLengthFromRight = clamp(this._width - ensureNotNull(this._scaleStartPoint), 0, this._width);
		if (startLengthFromRight === 0 || currentLengthFromRight === 0) {
			return;
		}

		this.setBarSpacing(
			this._commonTransitionStartState.barSpacing * startLengthFromRight / currentLengthFromRight
		);
	}

	public endScale(): void {
		if (this._scaleStartPoint === null) {
			return;
		}

		this._scaleStartPoint = null;
		this._clearCommonTransitionsStartState();
	}

	public startScroll(x: Coordinate): void {
		if (this._scrollStartPoint !== null || this._commonTransitionStartState !== null) {
			return;
		}

		if (this.isEmpty()) {
			return;
		}

		this._scrollStartPoint = x;
		this._saveCommonTransitionsStartState();
	}

	public scrollTo(x: Coordinate): void {
		if (this._scrollStartPoint === null) {
			return;
		}

		const shiftInLogical = (this._scrollStartPoint - x) / this.barSpacing();
		this._rightOffset = ensureNotNull(this._commonTransitionStartState).rightOffset + shiftInLogical;
		this._visibleRangeInvalidated = true;

		// do not allow scroll out of visible bars
		this._correctOffset();
	}

	public endScroll(): void {
		if (this._scrollStartPoint === null) {
			return;
		}

		this._scrollStartPoint = null;
		this._clearCommonTransitionsStartState();
	}

	public scrollToRealTime(): void {
		this.scrollToOffsetAnimated(this._options.rightOffset);
	}

	public scrollToOffsetAnimated(offset: number, animationDuration: number = Constants.DefaultAnimationDuration): void {
		if (!isFinite(offset)) {
			throw new RangeError('offset is required and must be finite number');
		}

		if (!isFinite(animationDuration) || animationDuration <= 0) {
			throw new RangeError('animationDuration (optional) must be finite positive number');
		}

		const source = this._rightOffset;
		const animationStart = performance.now();

		this._model.setTimeScaleAnimation({
			finished: (time: number) => (time - animationStart) / animationDuration >= 1,
			getPosition: (time: number) => {
				const animationProgress = (time - animationStart) / animationDuration;
				const finishAnimation = animationProgress >= 1;
				return finishAnimation ? offset : source + (offset - source) * animationProgress;
			},
		});
	}

	public update(newPoints: readonly TimeScalePoint[], firstChangedPointIndex: number): void {
		this._visibleRangeInvalidated = true;

		this._points = newPoints;
		this._tickMarks.setTimeScalePoints(newPoints, firstChangedPointIndex);
		this._correctOffset();
	}

	public visibleBarsChanged(): ISubscription {
		return this._visibleBarsChanged;
	}

	public logicalRangeChanged(): ISubscription {
		return this._logicalRangeChanged;
	}

	public optionsApplied(): ISubscription {
		return this._optionsApplied;
	}

	public baseIndex(): TimePointIndex {
		// null is used to known that baseIndex is not set yet
		// so in methods which should known whether it is set or not
		// we should check field `_baseIndexOrNull` instead of getter `baseIndex()`
		// see minRightOffset for example
		return this._baseIndexOrNull || 0 as TimePointIndex;
	}

	public setVisibleRange(range: RangeImpl<TimePointIndex>): void {
		const length = range.count();
		this._setBarSpacing(this._width / length);
		this._rightOffset = range.right() - this.baseIndex();
		this._correctOffset();
		this._visibleRangeInvalidated = true;
		this._model.recalculateAllPanes();
		this._model.lightUpdate();
	}

	public fitContent(): void {
		const first = this._firstIndex();
		const last = this._lastIndex();
		if (first === null || last === null) {
			return;
		}

		this.setVisibleRange(new RangeImpl(first, last + this._options.rightOffset as TimePointIndex));
	}

	public setLogicalRange(range: LogicalRange): void {
		const barRange = new RangeImpl(
			range.from as number as TimePointIndex,
			range.to as number as TimePointIndex
		);
		this.setVisibleRange(barRange);
	}

	public formatDateTime(timeScalePoint: TimeScalePoint): string {
		if (this._localizationOptions.timeFormatter !== undefined) {
			return this._localizationOptions.timeFormatter(timeScalePoint.originalTime as HorzScaleItem);
		}

		return this._horzScaleBehavior.formatHorzItem(timeScalePoint.time);
	}

	private _isAllScalingAndScrollingDisabled(): boolean {
		const { handleScroll, handleScale } = this._model.options();
		return !handleScroll.horzTouchDrag
			&& !handleScroll.mouseWheel
			&& !handleScroll.pressedMouseMove
			&& !handleScroll.vertTouchDrag
			&& !handleScale.axisDoubleClickReset.time
			&& !handleScale.axisPressedMouseMove.time
			&& !handleScale.mouseWheel
			&& !handleScale.pinch;
	}

	private _firstIndex(): TimePointIndex | null {
		return this._points.length === 0 ? null : 0 as TimePointIndex;
	}

	private _lastIndex(): TimePointIndex | null {
		return this._points.length === 0 ? null : (this._points.length - 1) as TimePointIndex;
	}

	private _rightOffsetForCoordinate(x: Coordinate): number {
		return (this._width - 1 - x) / this._barSpacing;
	}

	private _coordinateToFloatIndex(x: Coordinate): number {
		const deltaFromRight = this._rightOffsetForCoordinate(x);
		const baseIndex = this.baseIndex();
		const index = baseIndex + this._rightOffset - deltaFromRight;

		// JavaScript uses very strange rounding
		// we need rounding to avoid problems with calculation errors
		return Math.round(index * 1000000) / 1000000;
	}

	private _setBarSpacing(newBarSpacing: number): void {
		const oldBarSpacing = this._barSpacing;
		this._barSpacing = newBarSpacing;
		this._correctBarSpacing();

		// this._barSpacing might be changed in _correctBarSpacing
		if (oldBarSpacing !== this._barSpacing) {
			this._visibleRangeInvalidated = true;
			this._resetTimeMarksCache();
		}
	}

	private _updateVisibleRange(): void {
		if (!this._visibleRangeInvalidated) {
			return;
		}

		this._visibleRangeInvalidated = false;

		if (this.isEmpty()) {
			this._setVisibleRange(TimeScaleVisibleRange.invalid());
			return;
		}

		const baseIndex = this.baseIndex();
		const newBarsLength = this._width / this._barSpacing;
		const rightBorder = this._rightOffset + baseIndex;
		const leftBorder = rightBorder - newBarsLength + 1;

		const logicalRange = new RangeImpl(leftBorder as Logical, rightBorder as Logical);
		this._setVisibleRange(new TimeScaleVisibleRange(logicalRange));
	}

	private _correctBarSpacing(): void {
		const minBarSpacing = this._minBarSpacing();

		if (this._barSpacing < minBarSpacing) {
			this._barSpacing = minBarSpacing;
			this._visibleRangeInvalidated = true;
		}

		if (this._width !== 0) {
			// make sure that this (1 / Constants.MinVisibleBarsCount) >= coeff in max bar spacing (it's 0.5 here)
			const maxBarSpacing = this._width * 0.5;
			if (this._barSpacing > maxBarSpacing) {
				this._barSpacing = maxBarSpacing;
				this._visibleRangeInvalidated = true;
			}
		}
	}

	private _minBarSpacing(): number {
		// if both options are enabled then limit bar spacing so that zooming-out is not possible
		// if it would cause either the first or last points to move too far from an edge
		if (this._options.fixLeftEdge && this._options.fixRightEdge && this._points.length !== 0) {
			return this._width / this._points.length;
		}

		return this._options.minBarSpacing;
	}

	private _correctOffset(): void {
		// block scrolling of to future
		const maxRightOffset = this._maxRightOffset();
		if (this._rightOffset > maxRightOffset) {
			this._rightOffset = maxRightOffset;
			this._visibleRangeInvalidated = true;
		}

		// block scrolling of to past
		const minRightOffset = this._minRightOffset();

		if (minRightOffset !== null && this._rightOffset < minRightOffset) {
			this._rightOffset = minRightOffset;
			this._visibleRangeInvalidated = true;
		}
	}

	private _minRightOffset(): number | null {
		const firstIndex = this._firstIndex();
		const baseIndex = this._baseIndexOrNull;
		if (firstIndex === null || baseIndex === null) {
			return null;
		}

		const barsEstimation = this._options.fixLeftEdge
			? this._width / this._barSpacing
			: Math.min(Constants.MinVisibleBarsCount, this._points.length);

		return firstIndex - baseIndex - 1 + barsEstimation;
	}

	private _maxRightOffset(): number {
		return this._options.fixRightEdge
			? 0
			: (this._width / this._barSpacing) - Math.min(Constants.MinVisibleBarsCount, this._points.length);
	}

	private _saveCommonTransitionsStartState(): void {
		this._commonTransitionStartState = {
			barSpacing: this.barSpacing(),
			rightOffset: this.rightOffset(),
		};
	}

	private _clearCommonTransitionsStartState(): void {
		this._commonTransitionStartState = null;
	}

	private _formatLabel(tickMark: TickMark): string {
		let formatter = this._formattedByWeight.get(tickMark.weight);
		if (formatter === undefined) {
			formatter = new FormattedLabelsCache(
				(mark: TickMark) => {
					return this._formatLabelImpl(mark);
				},
				this._horzScaleBehavior);

			this._formattedByWeight.set(tickMark.weight, formatter);
		}

		return formatter.format(tickMark);
	}

	private _formatLabelImpl(tickMark: TickMark): string {
		return this._horzScaleBehavior.formatTickmark(tickMark, this._localizationOptions);
	}

	private _setVisibleRange(newVisibleRange: TimeScaleVisibleRange): void {
		const oldVisibleRange = this._visibleRange;
		this._visibleRange = newVisibleRange;

		if (!areRangesEqual(oldVisibleRange.strictRange(), this._visibleRange.strictRange())) {
			this._visibleBarsChanged.fire();
		}

		if (!areRangesEqual(oldVisibleRange.logicalRange(), this._visibleRange.logicalRange())) {
			this._logicalRangeChanged.fire();
		}

		// TODO: reset only coords in case when this._visibleBars has not been changed
		this._resetTimeMarksCache();
	}

	private _resetTimeMarksCache(): void {
		this._timeMarksCache = null;
	}

	private _invalidateTickMarks(): void {
		this._resetTimeMarksCache();
		this._formattedByWeight.clear();
	}

	private _updateDateTimeFormatter(): void {
		this._horzScaleBehavior.updateFormatter(this._localizationOptions);
	}

	private _doFixLeftEdge(): void {
		if (!this._options.fixLeftEdge) {
			return;
		}

		const firstIndex = this._firstIndex();
		if (firstIndex === null) {
			return;
		}

		const visibleRange = this.visibleStrictRange();
		if (visibleRange === null) {
			return;
		}

		const delta = visibleRange.left() - firstIndex;
		if (delta < 0) {
			const leftEdgeOffset = this._rightOffset - delta - 1;
			this.setRightOffset(leftEdgeOffset);
		}

		this._correctBarSpacing();
	}

	private _doFixRightEdge(): void {
		this._correctOffset();

		this._correctBarSpacing();
	}
}<|MERGE_RESOLUTION|>--- conflicted
+++ resolved
@@ -1,11 +1,4 @@
-<<<<<<< HEAD
-import { DateFormatter } from '../formatters/date-formatter';
-import { DateTimeFormatter } from '../formatters/date-time-formatter';
-
 import { lowerBound } from '../helpers/algorithms';
-=======
-import { lowerbound } from '../helpers/algorithms';
->>>>>>> 06fc780c
 import { ensureNotNull } from '../helpers/assertions';
 import { Delegate } from '../helpers/delegate';
 import { ISubscription } from '../helpers/isubscription';
@@ -307,11 +300,7 @@
 			return findNearest ? this._points.length - 1 as TimePointIndex : null;
 		}
 
-<<<<<<< HEAD
-		const index = lowerBound(this._points, time.timestamp, (a: TimeScalePoint, b: UTCTimestamp) => a.time.timestamp < b);
-=======
-		const index = lowerbound(this._points, this._horzScaleBehavior.key(time), (a: TimeScalePoint, b: InternalHorzScaleItemKey) => this._horzScaleBehavior.key(a.time) < b);
->>>>>>> 06fc780c
+		const index = lowerBound(this._points, this._horzScaleBehavior.key(time), (a: TimeScalePoint, b: InternalHorzScaleItemKey) => this._horzScaleBehavior.key(a.time) < b);
 
 		if (this._horzScaleBehavior.key(time) < this._horzScaleBehavior.key(this._points[index].time)) {
 			return findNearest ? index as TimePointIndex : null;
