import { IPriceFormatter } from '../formatters/iprice-formatter';
import { PercentageFormatter } from '../formatters/percentage-formatter';
import { PriceFormatter } from '../formatters/price-formatter';

import { ensureDefined, ensureNotNull } from '../helpers/assertions';
import { Delegate } from '../helpers/delegate';
import { ISubscription } from '../helpers/isubscription';
import { DeepPartial, merge } from '../helpers/strict-type-checks';

import { BarCoordinates, BarPrice, BarPrices } from './bar';
import { ColorParser } from './colors';
import { Coordinate } from './coordinate';
import { FirstValue, IPriceDataSource } from './iprice-data-source';
import { LayoutOptions } from './layout-options';
import { LocalizationOptionsBase } from './localization-options';
import { PriceFormatterFn, TickmarksPriceFormatterFn } from './price-formatter-fn';
import { PriceRangeImpl } from './price-range-impl';
import {
	canConvertPriceRangeFromLog,
	convertPriceRangeFromLog,
	convertPriceRangeToLog,
	fromIndexedTo100,
	fromLog,
	fromPercent,
	LogFormula,
	logFormulaForPriceRange,
	logFormulasAreSame,
	toIndexedTo100,
	toIndexedTo100Range,
	toLog,
	toPercent,
	toPercentRange,
} from './price-scale-conversions';
import { PriceTickMarkBuilder } from './price-tick-mark-builder';
import { RangeImpl } from './range-impl';
import { sortSources } from './sort-sources';
import { SeriesItemsIndexesRange, TimePointIndex } from './time-data';

/**
 * Represents the price scale mode.
 */
export const enum PriceScaleMode {
	/**
	 * Price scale shows prices. Price range changes linearly.
	 */
	Normal,
	/**
	 * Price scale shows prices. Price range changes logarithmically.
	 */
	Logarithmic,
	/**
	 * Price scale shows percentage values according the first visible value of the price scale.
	 * The first visible value is 0% in this mode.
	 */
	Percentage,
	/**
	 * The same as percentage mode, but the first value is moved to 100.
	 */
	IndexedTo100,
}

export interface PriceScaleState {
	autoScale: boolean;
	isInverted: boolean;
	mode: PriceScaleMode;
}

export interface PriceMark {
	coord: Coordinate;
	label: string;
	logical: number;
}

export interface PricedValue {
	price: BarPrice;
	y: Coordinate;
}

/** Defines margins of the price scale. */
export interface PriceScaleMargins {
	/**
	 * Top margin in percentages. Must be greater or equal to 0 and less than 1.
	 */
	top: number;
	/**
	 * Bottom margin in percentages. Must be greater or equal to 0 and less than 1.
	 */
	bottom: number;
}

/** Structure that describes price scale options */
export interface PriceScaleOptions {
	/**
	 * Autoscaling is a feature that automatically adjusts a price scale to fit the visible range of data.
	 * Note that overlay price scales are always auto-scaled.
	 *
	 * @defaultValue `true`
	 */
	autoScale: boolean;

	/**
	 * Price scale mode.
	 *
	 * @defaultValue {@link PriceScaleMode.Normal}
	 */
	mode: PriceScaleMode;

	/**
	 * Invert the price scale, so that a upwards trend is shown as a downwards trend and vice versa.
	 * Affects both the price scale and the data on the chart.
	 *
	 * @defaultValue `false`
	 */
	invertScale: boolean;

	/**
	 * Align price scale labels to prevent them from overlapping.
	 *
	 * @defaultValue `true`
	 */
	alignLabels: boolean;

	/**
	 * Price scale margins.
	 *
	 * @defaultValue `{ bottom: 0.1, top: 0.2 }`
	 * @example
	 * ```js
	 * chart.priceScale('right').applyOptions({
	 *     scaleMargins: {
	 *         top: 0.8,
	 *         bottom: 0,
	 *     },
	 * });
	 * ```
	 */
	scaleMargins: PriceScaleMargins;

	/**
	 * Set true to draw a border between the price scale and the chart area.
	 *
	 * @defaultValue `true`
	 */
	borderVisible: boolean;

	/**
	 * Price scale border color.
	 *
	 * @defaultValue `'#2B2B43'`
	 */
	borderColor: string;

	/**
	 * Price scale text color.
	 * If not provided {@link LayoutOptions.textColor} is used.
	 *
	 * @defaultValue `undefined`
	 */
	textColor?: string;

	/**
	 * Show top and bottom corner labels only if entire text is visible.
	 *
	 * @defaultValue `false`
	 */
	entireTextOnly: boolean;

	/**
	 * Indicates if this price scale visible. Ignored by overlay price scales.
	 *
	 * @defaultValue `true` for the right price scale and `false` for the left.
	 * For the yield curve chart, the default is for the left scale to be visible.
	 */
	visible: boolean;

	/**
	 * Draw small horizontal line on price axis labels.
	 *
	 * @defaultValue `false`
	 */
	ticksVisible: boolean;

	/**
	 * Define a minimum width for the price scale.
	 * Note: This value will be exceeded if the
	 * price scale needs more space to display it's contents.
	 *
	 * Setting a minimum width could be useful for ensuring that
	 * multiple charts positioned in a vertical stack each have
	 * an identical price scale width, or for plugins which
	 * require a bit more space within the price scale pane.
	 *
	 * @defaultValue 0
	 */
	minimumWidth: number;

	/**
	 * Ensures that tick marks are always visible at the very top and bottom of the price scale,
	 * regardless of the data range. When enabled, a tick mark will be drawn at both edges of the scale,
	 * providing clear boundary indicators.
	 *
	 * @defaultValue false
	 */
	ensureEdgeTickMarksVisible: boolean;
}

interface RangeCache {
	isValid: boolean;
	visibleBars: RangeImpl<TimePointIndex> | null;
}

// actually price should be BarPrice
type PriceTransformer = (price: BarPrice, baseValue: number) => number;

const percentageFormatter = new PercentageFormatter();
const defaultPriceFormatter = new PriceFormatter(100, 1);

interface MarksCache {
	marks: PriceMark[];
	firstValueIsNull: boolean;
}

export class PriceScale {
	private readonly _id: string;

	private readonly _layoutOptions: LayoutOptions;
	private readonly _localizationOptions: LocalizationOptionsBase;
	private readonly _options: PriceScaleOptions;

	private _height: number = 0;
	private _internalHeightCache: number | null = null;

	private _priceRange: PriceRangeImpl | null = null;
	private _priceRangeSnapshot: PriceRangeImpl | null = null;
	private _invalidatedForRange: RangeCache = { isValid: false, visibleBars: null };

	private _isCustomPriceRange: boolean = false;

	private _marginAbove: number = 0;
	private _marginBelow: number = 0;

	private _markBuilder: PriceTickMarkBuilder;
	private _onMarksChanged: Delegate = new Delegate();

	private _modeChanged: Delegate<PriceScaleState, PriceScaleState> = new Delegate();

	private _dataSources: IPriceDataSource[] = [];
	private _formatterSource: IPriceDataSource | null = null;
	private _cachedOrderedSources: IPriceDataSource[] | null = null;

	private _marksCache: MarksCache | null = null;

	private _scaleStartPoint: number | null = null;
	private _scrollStartPoint: number | null = null;
	private _formatter: IPriceFormatter = defaultPriceFormatter;

	private _logFormula: LogFormula = logFormulaForPriceRange(null);
	private _colorParser: ColorParser;

	public constructor(id: string, options: PriceScaleOptions, layoutOptions: LayoutOptions, localizationOptions: LocalizationOptionsBase, colorParser: ColorParser) {
		this._id = id;
		this._options = options;
		this._layoutOptions = layoutOptions;
		this._localizationOptions = localizationOptions;
		this._colorParser = colorParser;
		this._markBuilder = new PriceTickMarkBuilder(
			this,
			100,
			this._coordinateToLogical.bind(this),
			this._logicalToCoordinate.bind(this)
		);
	}

	public id(): string {
		return this._id;
	}

	public options(): Readonly<PriceScaleOptions> {
		return this._options;
	}

	public applyOptions(options: DeepPartial<PriceScaleOptions>): void {
		merge(this._options, options);
		this.updateFormatter();

		if (options.mode !== undefined) {
			this.setMode({ mode: options.mode });
		}

		if (options.scaleMargins !== undefined) {
			const top = ensureDefined(options.scaleMargins.top);
			const bottom = ensureDefined(options.scaleMargins.bottom);

			if (top < 0 || top > 1) {
				throw new Error(`Invalid top margin - expect value between 0 and 1, given=${top}`);
			}

			if (bottom < 0 || bottom > 1) {
				throw new Error(`Invalid bottom margin - expect value between 0 and 1, given=${bottom}`);
			}

			if (top + bottom > 1) {
				throw new Error(`Invalid margins - sum of margins must be less than 1, given=${top + bottom}`);
			}

			this._invalidateInternalHeightCache();
			this._marksCache = null;
		}
	}

	public isAutoScale(): boolean {
		return this._options.autoScale;
	}

	public isCustomPriceRange(): boolean {
		return this._isCustomPriceRange;
	}

	public isLog(): boolean {
		return this._options.mode === PriceScaleMode.Logarithmic;
	}

	public isPercentage(): boolean {
		return this._options.mode === PriceScaleMode.Percentage;
	}

	public isIndexedTo100(): boolean {
		return this._options.mode === PriceScaleMode.IndexedTo100;
	}

	public getLogFormula(): LogFormula {
		return this._logFormula;
	}

	public mode(): PriceScaleState {
		return {
			autoScale: this._options.autoScale,
			isInverted: this._options.invertScale,
			mode: this._options.mode,
		};
	}

	// eslint-disable-next-line complexity
	public setMode(newMode: Partial<PriceScaleState>): void {
		const oldMode = this.mode();
		let priceRange: PriceRangeImpl | null = null;

		if (newMode.autoScale !== undefined) {
			this._options.autoScale = newMode.autoScale;
		}

		if (newMode.mode !== undefined) {
			this._options.mode = newMode.mode;
			if (newMode.mode === PriceScaleMode.Percentage || newMode.mode === PriceScaleMode.IndexedTo100) {
				this._options.autoScale = true;
			}
			// TODO: Remove after making rebuildTickMarks lazy
			this._invalidatedForRange.isValid = false;
		}

		// define which scale converted from
		if (oldMode.mode === PriceScaleMode.Logarithmic && newMode.mode !== oldMode.mode) {
			if (canConvertPriceRangeFromLog(this._priceRange, this._logFormula)) {
				priceRange = convertPriceRangeFromLog(this._priceRange, this._logFormula);

				if (priceRange !== null) {
					this.setPriceRange(priceRange);
				}
			} else {
				this._options.autoScale = true;
			}
		}

		// define which scale converted to
		if (newMode.mode === PriceScaleMode.Logarithmic && newMode.mode !== oldMode.mode) {
			priceRange = convertPriceRangeToLog(this._priceRange, this._logFormula);

			if (priceRange !== null) {
				this.setPriceRange(priceRange);
			}
		}

		const modeChanged = oldMode.mode !== this._options.mode;
		if (modeChanged && (oldMode.mode === PriceScaleMode.Percentage || this.isPercentage())) {
			this.updateFormatter();
		}

		if (modeChanged && (oldMode.mode === PriceScaleMode.IndexedTo100 || this.isIndexedTo100())) {
			this.updateFormatter();
		}

		if (newMode.isInverted !== undefined && oldMode.isInverted !== newMode.isInverted) {
			this._options.invertScale = newMode.isInverted;
			this._onIsInvertedChanged();
		}

		this._modeChanged.fire(oldMode, this.mode());
	}

	public modeChanged(): ISubscription<PriceScaleState, PriceScaleState> {
		return this._modeChanged;
	}

	public fontSize(): number {
		return this._layoutOptions.fontSize;
	}

	public height(): number {
		return this._height;
	}

	public setHeight(value: number): void {
		if (this._height === value) {
			return;
		}

		this._height = value;
		this._invalidateInternalHeightCache();
		this._marksCache = null;
	}

	public internalHeight(): number {
		if (this._internalHeightCache) {
			return this._internalHeightCache;
		}

		const res = this.height() - this._topMarginPx() - this._bottomMarginPx();
		this._internalHeightCache = res;
		return res;
	}

	public priceRange(): PriceRangeImpl | null {
		this._makeSureItIsValid();
		return this._priceRange;
	}

	public setPriceRange(newPriceRange: PriceRangeImpl | null, isForceSetValue?: boolean): void {
		const oldPriceRange = this._priceRange;

		if (!isForceSetValue &&
			!(oldPriceRange === null && newPriceRange !== null) &&
			(oldPriceRange === null || oldPriceRange.equals(newPriceRange))) {
			return;
		}

		this._marksCache = null;
		this._priceRange = newPriceRange;
	}

	public setCustomPriceRange(newPriceRange: PriceRangeImpl | null): void {
		this.setPriceRange(newPriceRange);
		this._toggleCustomPriceRange(newPriceRange !== null);
	}

	public isEmpty(): boolean {
		this._makeSureItIsValid();
		return this._height === 0 || !this._priceRange || this._priceRange.isEmpty();
	}

	public invertedCoordinate(coordinate: number): number {
		return this.isInverted() ? coordinate : this.height() - 1 - coordinate;
	}

	public priceToCoordinate(price: number, baseValue: number): Coordinate {
		if (this.isPercentage()) {
			price = toPercent(price, baseValue);
		} else if (this.isIndexedTo100()) {
			price = toIndexedTo100(price, baseValue);
		}

		return this._logicalToCoordinate(price, baseValue);
	}

	public pointsArrayToCoordinates<T extends PricedValue>(points: T[], baseValue: number, visibleRange?: SeriesItemsIndexesRange): void {
		this._makeSureItIsValid();
		const bh = this._bottomMarginPx();
		const range = ensureNotNull(this.priceRange());
		const min = range.minValue();
		const max = range.maxValue();
		const ih = (this.internalHeight() - 1);
		const isInverted = this.isInverted();

		const hmm = ih / (max - min);

		const fromIndex = (visibleRange === undefined) ? 0 : visibleRange.from;
		const toIndex = (visibleRange === undefined) ? points.length : visibleRange.to;

		const transformFn = this._getCoordinateTransformer();
		for (let i = fromIndex; i < toIndex; i++) {
			const point = points[i];
			const price = point.price;

			if (isNaN(price)) {
				continue;
			}

			let logical = price;
			if (transformFn !== null) {
				logical = transformFn(point.price, baseValue) as BarPrice;
			}

			const invCoordinate = bh + hmm * (logical - min);
			const coordinate = isInverted ? invCoordinate : this._height - 1 - invCoordinate;
			point.y = coordinate as Coordinate;
		}
	}

	public barPricesToCoordinates<T extends BarPrices & BarCoordinates>(pricesList: T[], baseValue: number, visibleRange?: SeriesItemsIndexesRange): void {
		this._makeSureItIsValid();
		const bh = this._bottomMarginPx();
		const range = ensureNotNull(this.priceRange());
		const min = range.minValue();
		const max = range.maxValue();
		const ih = (this.internalHeight() - 1);
		const isInverted = this.isInverted();

		const hmm = ih / (max - min);

		const fromIndex = (visibleRange === undefined) ? 0 : visibleRange.from;
		const toIndex = (visibleRange === undefined) ? pricesList.length : visibleRange.to;

		const transformFn = this._getCoordinateTransformer();
		for (let i = fromIndex; i < toIndex; i++) {
			const bar = pricesList[i];

			let openLogical = bar.open;
			let highLogical = bar.high;
			let lowLogical = bar.low;
			let closeLogical = bar.close;

			if (transformFn !== null) {
				openLogical = transformFn(bar.open, baseValue) as BarPrice;
				highLogical = transformFn(bar.high, baseValue) as BarPrice;
				lowLogical = transformFn(bar.low, baseValue) as BarPrice;
				closeLogical = transformFn(bar.close, baseValue) as BarPrice;
			}

			let invCoordinate = bh + hmm * (openLogical - min);
			let coordinate = isInverted ? invCoordinate : this._height - 1 - invCoordinate;
			bar.openY = coordinate as Coordinate;

			invCoordinate = bh + hmm * (highLogical - min);
			coordinate = isInverted ? invCoordinate : this._height - 1 - invCoordinate;
			bar.highY = coordinate as Coordinate;

			invCoordinate = bh + hmm * (lowLogical - min);
			coordinate = isInverted ? invCoordinate : this._height - 1 - invCoordinate;
			bar.lowY = coordinate as Coordinate;

			invCoordinate = bh + hmm * (closeLogical - min);
			coordinate = isInverted ? invCoordinate : this._height - 1 - invCoordinate;
			bar.closeY = coordinate as Coordinate;
		}
	}

	public coordinateToPrice(coordinate: Coordinate, baseValue: number): BarPrice {
		const logical = this._coordinateToLogical(coordinate, baseValue);
		return this.logicalToPrice(logical, baseValue);
	}

	public logicalToPrice(logical: number, baseValue: number): BarPrice {
		let value = logical;
		if (this.isPercentage()) {
			value = fromPercent(value, baseValue);
		} else if (this.isIndexedTo100()) {
			value = fromIndexedTo100(value, baseValue);
		}
		return value as BarPrice;
	}

	public dataSources(): readonly IPriceDataSource[] {
		return this._dataSources;
	}

	public orderedSources(): readonly IPriceDataSource[] {
		if (!this._cachedOrderedSources) {
			this._cachedOrderedSources = sortSources<IPriceDataSource>(this._dataSources);
		}

		return this._cachedOrderedSources;
	}

	public addDataSource(source: IPriceDataSource): void {
		if (this._dataSources.indexOf(source) !== -1) {
			return;
		}

		this._dataSources.push(source);
		this.updateFormatter();
		this.invalidateSourcesCache();
	}

	public removeDataSource(source: IPriceDataSource): void {
		const index = this._dataSources.indexOf(source);
		if (index === -1) {
			throw new Error('source is not attached to scale');
		}

		this._dataSources.splice(index, 1);

		if (this._dataSources.length === 0) {
			this.setMode({
				autoScale: true,
			});

			// if no sources on price scale let's clear price range cache as well as enabling auto scale
			this.setPriceRange(null);
		}

		this.updateFormatter();
		this.invalidateSourcesCache();
	}

	public firstValue(): number | null {
		// TODO: cache the result
		let result: FirstValue | null = null;

		for (const source of this._dataSources) {
			const firstValue = source.firstValue();
			if (firstValue === null) {
				continue;
			}

			if (result === null || firstValue.timePoint < result.timePoint) {
				result = firstValue;
			}
		}

		return result === null ? null : result.value;
	}

	public isInverted(): boolean {
		return this._options.invertScale;
	}

	public marks(): PriceMark[] {
		const firstValueIsNull = this.firstValue() === null;

		// do not recalculate marks if firstValueIsNull is true because in this case we'll always get empty result
		// this could happen in case when a series had some data and then you set empty data to it (in a simplified case)
		// we could display an empty price scale, but this is not good from UX
		// so in this case we need to keep an previous marks to display them on the scale
		// as one of possible examples for this situation could be the following:
		// let's say you have a study/indicator attached to a price scale and then you decide to stop it, i.e. remove its data because of its visibility
		// a user will see the previous marks on the scale until you turn on your study back or remove it from the chart completely
		if (this._marksCache !== null && (firstValueIsNull || this._marksCache.firstValueIsNull === firstValueIsNull)) {
			return this._marksCache.marks;
		}

		this._markBuilder.rebuildTickMarks();
		const marks = this._markBuilder.marks();
		this._marksCache = { marks, firstValueIsNull };
		this._onMarksChanged.fire();

		return marks;
	}

	public onMarksChanged(): ISubscription {
		return this._onMarksChanged;
	}

	public startScale(x: number): void {
		if (this.isPercentage() || this.isIndexedTo100()) {
			return;
		}

		if (this._scaleStartPoint !== null || this._priceRangeSnapshot !== null) {
			return;
		}

		if (this.isEmpty()) {
			return;
		}

		// invert x
		this._scaleStartPoint = this._height - x;
		this._priceRangeSnapshot = ensureNotNull(this.priceRange()).clone();
	}

	public scaleTo(x: number): void {
		if (this.isPercentage() || this.isIndexedTo100()) {
			return;
		}

		if (this._scaleStartPoint === null) {
			return;
		}

		this.setMode({
			autoScale: false,
		});

		// invert x
		x = this._height - x;

		if (x < 0) {
			x = 0;
		}

		let scaleCoeff = (this._scaleStartPoint + (this._height - 1) * 0.2) / (x + (this._height - 1) * 0.2);
		const newPriceRange = ensureNotNull(this._priceRangeSnapshot).clone();

		scaleCoeff = Math.max(scaleCoeff, 0.1);
		newPriceRange.scaleAroundCenter(scaleCoeff);
		this.setPriceRange(newPriceRange);
	}

	public endScale(): void {
		if (this.isPercentage() || this.isIndexedTo100()) {
			return;
		}

		this._scaleStartPoint = null;
		this._priceRangeSnapshot = null;
	}

	public startScroll(x: number): void {
		if (this.isAutoScale()) {
			return;
		}

		if (this._scrollStartPoint !== null || this._priceRangeSnapshot !== null) {
			return;
		}

		if (this.isEmpty()) {
			return;
		}

		this._scrollStartPoint = x;
		this._priceRangeSnapshot = ensureNotNull(this.priceRange()).clone();
	}

	public scrollTo(x: number): void {
		if (this.isAutoScale()) {
			return;
		}

		if (this._scrollStartPoint === null) {
			return;
		}

		const priceUnitsPerPixel = ensureNotNull(this.priceRange()).length() / (this.internalHeight() - 1);
		let pixelDelta = x - this._scrollStartPoint;

		if (this.isInverted()) {
			pixelDelta *= -1;
		}

		const priceDelta = pixelDelta * priceUnitsPerPixel;
		const newPriceRange = ensureNotNull(this._priceRangeSnapshot).clone();

		newPriceRange.shift(priceDelta);
		this.setPriceRange(newPriceRange, true);
		this._marksCache = null;
	}

	public endScroll(): void {
		if (this.isAutoScale()) {
			return;
		}

		if (this._scrollStartPoint === null) {
			return;
		}

		this._scrollStartPoint = null;
		this._priceRangeSnapshot = null;
	}

	public formatter(): IPriceFormatter {
		if (!this._formatter) {
			this.updateFormatter();
		}

		return this._formatter;
	}

	public formatPrice(price: number, firstValue: number): string {
		switch (this._options.mode) {
			case PriceScaleMode.Percentage:
				return this._formatPercentage(toPercent(price, firstValue));
			case PriceScaleMode.IndexedTo100:
				return this.formatter().format(toIndexedTo100(price, firstValue));
			default:
				return this._formatPrice(price as BarPrice);
		}
	}

	public formatLogical(logical: number): string {
		switch (this._options.mode) {
			case PriceScaleMode.Percentage:
				return this._formatPercentage(logical);
			case PriceScaleMode.IndexedTo100:
				return this.formatter().format(logical);
			default:
				return this._formatPrice(logical as BarPrice);
		}
	}

	public formatLogicalTickmarks(logicals: readonly number[]): string[] {
		switch (this._options.mode) {
			case PriceScaleMode.Percentage:
				return this._formatPercentageTickmarks(logicals);
			case PriceScaleMode.IndexedTo100:
				return this.formatter().formatTickmarks(logicals);
			default:
				return this._formatTickmarks(logicals as BarPrice[]);
		}
	}

	public formatPriceAbsolute(price: number): string {
		return this._formatPrice(price as BarPrice, ensureNotNull(this._formatterSource).formatter());
	}

	public formatPricePercentage(price: number, baseValue: number): string {
		price = toPercent(price, baseValue);
		return this._formatPercentage(price, percentageFormatter);
	}

	public sourcesForAutoScale(): readonly IPriceDataSource[] {
		return this._dataSources;
	}

	public recalculatePriceRange(visibleBars: RangeImpl<TimePointIndex>): void {
		this._invalidatedForRange = {
			visibleBars: visibleBars,
			isValid: false,
		};
	}

	public updateAllViews(): void {
		this._dataSources.forEach((s: IPriceDataSource) => s.updateAllViews());
	}

	public hasVisibleEdgeMarks(): boolean {
		return this._options.ensureEdgeTickMarksVisible && this.isAutoScale();
	}

	public getEdgeMarksPadding(): number {
		return this.fontSize() / 2;
	}

	public updateFormatter(): void {
		this._marksCache = null;

		let zOrder = Infinity;
		this._formatterSource = null;
		// choose source with the lowest zorder
		for (const source of this._dataSources) {
			if (source.zorder() < zOrder) {
				zOrder = source.zorder();
				this._formatterSource = source;
			}
		}

		let base = 100;
		if (this._formatterSource !== null) {
			base = Math.round(this._formatterSource.base());
		}

		this._formatter = defaultPriceFormatter;
		if (this.isPercentage()) {
			this._formatter = percentageFormatter;
			base = 100;
		} else if (this.isIndexedTo100()) {
			this._formatter = new PriceFormatter(100, 1);
			base = 100;
		} else {
			if (this._formatterSource !== null) {
				// user
				this._formatter = this._formatterSource.formatter();
			}
		}

		this._markBuilder = new PriceTickMarkBuilder(
			this,
			base,
			this._coordinateToLogical.bind(this),
			this._logicalToCoordinate.bind(this)
		);

		this._markBuilder.rebuildTickMarks();
	}

	public invalidateSourcesCache(): void {
		this._cachedOrderedSources = null;
	}

	public minMove(): number {
		return this._formatterSource === null || this.isPercentage() || this.isIndexedTo100() ? 1 : this._formatterSource.minMove();
	}

	public colorParser(): ColorParser {
		return this._colorParser;
	}

	private _toggleCustomPriceRange(v: boolean): void {
		this._isCustomPriceRange = v;
	}

	private _topMarginPx(): number {
		return this.isInverted()
			? this._options.scaleMargins.bottom * this.height() + this._marginBelow
			: this._options.scaleMargins.top * this.height() + this._marginAbove;
	}

	private _bottomMarginPx(): number {
		return this.isInverted()
			? this._options.scaleMargins.top * this.height() + this._marginAbove
			: this._options.scaleMargins.bottom * this.height() + this._marginBelow;
	}

	private _makeSureItIsValid(): void {
		if (!this._invalidatedForRange.isValid) {
			this._invalidatedForRange.isValid = true;
			this._recalculatePriceRangeImpl();
		}
	}

	private _invalidateInternalHeightCache(): void {
		this._internalHeightCache = null;
	}

	private _logicalToCoordinate(logical: number, baseValue: number): Coordinate {
		this._makeSureItIsValid();
		if (this.isEmpty()) {
			return 0 as Coordinate;
		}

		logical = this.isLog() && logical ? toLog(logical, this._logFormula) : logical;
		const range = ensureNotNull(this.priceRange());
		const invCoordinate = this._bottomMarginPx() +
			(this.internalHeight() - 1) * (logical - range.minValue()) / range.length();
		const coordinate = this.invertedCoordinate(invCoordinate);
		return coordinate as Coordinate;
	}

	private _coordinateToLogical(coordinate: number, baseValue: number): number {
		this._makeSureItIsValid();
		if (this.isEmpty()) {
			return 0;
		}

		const invCoordinate = this.invertedCoordinate(coordinate);
		const range = ensureNotNull(this.priceRange());
		const logical = range.minValue() + range.length() *
			((invCoordinate - this._bottomMarginPx()) / (this.internalHeight() - 1));
		return this.isLog() ? fromLog(logical, this._logFormula) : logical;
	}

	private _onIsInvertedChanged(): void {
		this._marksCache = null;
		this._markBuilder.rebuildTickMarks();
	}

	// eslint-disable-next-line complexity
	private _recalculatePriceRangeImpl(): void {
		if (this.isCustomPriceRange() && !this.isAutoScale()) {
			return;
		}

		const visibleBars = this._invalidatedForRange.visibleBars;
		if (visibleBars === null) {
			return;
		}

		let priceRange: PriceRangeImpl | null = null;
		const sources = this.sourcesForAutoScale();

		let marginAbove = 0;
		let marginBelow = 0;

		for (const source of sources) {
			if (!source.visible()) {
				continue;
			}

			const firstValue = source.firstValue();
			if (firstValue === null) {
				continue;
			}

			const autoScaleInfo = source.autoscaleInfo(visibleBars.left(), visibleBars.right());
			let sourceRange = autoScaleInfo && autoScaleInfo.priceRange();

			if (sourceRange !== null) {
				switch (this._options.mode) {
					case PriceScaleMode.Logarithmic:
						sourceRange = convertPriceRangeToLog(sourceRange, this._logFormula);
						break;
					case PriceScaleMode.Percentage:
						sourceRange = toPercentRange(sourceRange, firstValue.value);
						break;
					case PriceScaleMode.IndexedTo100:
						sourceRange = toIndexedTo100Range(sourceRange, firstValue.value);
						break;
				}

				if (priceRange === null) {
					priceRange = sourceRange;
				} else {
					priceRange = priceRange.merge(ensureNotNull(sourceRange));
				}

				if (autoScaleInfo !== null) {
					const margins = autoScaleInfo.margins();
					if (margins !== null) {
						marginAbove = Math.max(marginAbove, margins.above);
						marginBelow = Math.max(marginBelow, margins.below);
					}
				}
			}
		}

		if (this.hasVisibleEdgeMarks()) {
			marginAbove = Math.max(marginAbove, this.getEdgeMarksPadding());
			marginBelow = Math.max(marginBelow, this.getEdgeMarksPadding());
		}

		if (marginAbove !== this._marginAbove || marginBelow !== this._marginBelow) {
			this._marginAbove = marginAbove;
			this._marginBelow = marginBelow;
			this._marksCache = null;
			this._invalidateInternalHeightCache();
		}

		if (priceRange !== null) {
			// keep current range is new is empty
			if (priceRange.minValue() === priceRange.maxValue()) {
<<<<<<< HEAD
=======
				const formatterSource = this._formatterSource;
				const minMove = formatterSource === null || this.isPercentage() || this.isIndexedTo100() ? 1 : 1 / formatterSource.base();

>>>>>>> 19b15b29
				// if price range is degenerated to 1 point let's extend it by 10 min move values
				// to avoid incorrect range and empty (blank) scale (in case of min tick much greater than 1)
				const extendValue = 5 * this.minMove();

				if (this.isLog()) {
					priceRange = convertPriceRangeFromLog(priceRange, this._logFormula);
				}

				priceRange = new PriceRangeImpl(priceRange.minValue() - extendValue, priceRange.maxValue() + extendValue);

				if (this.isLog()) {
					priceRange = convertPriceRangeToLog(priceRange, this._logFormula);
				}
			}

			if (this.isLog()) {
				const rawRange = convertPriceRangeFromLog(priceRange, this._logFormula);
				const newLogFormula = logFormulaForPriceRange(rawRange);
				if (!logFormulasAreSame(newLogFormula, this._logFormula)) {
					const rawSnapshot = this._priceRangeSnapshot !== null ? convertPriceRangeFromLog(this._priceRangeSnapshot, this._logFormula) : null;
					this._logFormula = newLogFormula;
					priceRange = convertPriceRangeToLog(rawRange, newLogFormula);
					if (rawSnapshot !== null) {
						this._priceRangeSnapshot = convertPriceRangeToLog(rawSnapshot, newLogFormula);
					}
				}
			}

			this.setPriceRange(priceRange);
		} else {
			// reset empty to default
			if (this._priceRange === null) {
				this.setPriceRange(new PriceRangeImpl(-0.5, 0.5));
				this._logFormula = logFormulaForPriceRange(null);
			}
		}
	}

	private _getCoordinateTransformer(): PriceTransformer | null {
		if (this.isPercentage()) {
			return toPercent;
		} else if (this.isIndexedTo100()) {
			return toIndexedTo100;
		} else if (this.isLog()) {
			return (price: number) => toLog(price, this._logFormula);
		}

		return null;
	}

	private _formatValue(value: BarPrice | number, formatter: PriceFormatterFn | undefined, fallbackFormatter?: IPriceFormatter): string {
		if (formatter === undefined) {
			if (fallbackFormatter === undefined) {
				fallbackFormatter = this.formatter();
			}
			return fallbackFormatter.format(value);
		}

		return formatter(value as BarPrice);
	}

	private _formatValues(values: readonly (BarPrice | number)[], formatter: TickmarksPriceFormatterFn | undefined, fallbackFormatter?: IPriceFormatter): string[] {
		if (formatter === undefined) {
			if (fallbackFormatter === undefined) {
				fallbackFormatter = this.formatter();
			}
			return fallbackFormatter.formatTickmarks(values);
		}

		return formatter(values as BarPrice[]);
	}

	private _formatPrice(price: BarPrice, fallbackFormatter?: IPriceFormatter): string {
		return this._formatValue(price, this._localizationOptions.priceFormatter, fallbackFormatter);
	}

	private _formatTickmarks(prices: readonly BarPrice[], fallbackFormatter?: IPriceFormatter): string[] {
		const priceFormatter = this._localizationOptions.priceFormatter;
		return this._formatValues(
			prices,
			this._localizationOptions.tickmarksPriceFormatter ?? (priceFormatter ? (values: readonly BarPrice[]) => values.map(priceFormatter) : undefined),
			fallbackFormatter
		);
	}

	private _formatPercentage(percentage: number, fallbackFormatter?: IPriceFormatter): string {
		return this._formatValue(percentage, this._localizationOptions.percentageFormatter, fallbackFormatter);
	}

	private _formatPercentageTickmarks(percentages: readonly number[], fallbackFormatter?: IPriceFormatter): string[] {
		const tickmarksPercentageFormatter = this._localizationOptions.percentageFormatter;
		return this._formatValues(
			percentages,
			this._localizationOptions.tickmarksPercentageFormatter ?? (tickmarksPercentageFormatter ? (values: readonly number[]) => values.map(tickmarksPercentageFormatter) : undefined),
			fallbackFormatter
		);
	}
}<|MERGE_RESOLUTION|>--- conflicted
+++ resolved
@@ -888,7 +888,7 @@
 	}
 
 	public minMove(): number {
-		return this._formatterSource === null || this.isPercentage() || this.isIndexedTo100() ? 1 : this._formatterSource.minMove();
+		return this._formatterSource === null || this.isPercentage() || this.isIndexedTo100() ? 1 : 1 / this._formatterSource.base();
 	}
 
 	public colorParser(): ColorParser {
@@ -1028,12 +1028,6 @@
 		if (priceRange !== null) {
 			// keep current range is new is empty
 			if (priceRange.minValue() === priceRange.maxValue()) {
-<<<<<<< HEAD
-=======
-				const formatterSource = this._formatterSource;
-				const minMove = formatterSource === null || this.isPercentage() || this.isIndexedTo100() ? 1 : 1 / formatterSource.base();
-
->>>>>>> 19b15b29
 				// if price range is degenerated to 1 point let's extend it by 10 min move values
 				// to avoid incorrect range and empty (blank) scale (in case of min tick much greater than 1)
 				const extendValue = 5 * this.minMove();
