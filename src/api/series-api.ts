--- conflicted
+++ resolved
@@ -7,13 +7,10 @@
 
 import { BarPrice } from '../model/bar';
 import { Coordinate } from '../model/coordinate';
-<<<<<<< HEAD
-import { DataUpdatesConsumer, SeriesDataItemTypeMap } from '../model/data-consumer';
+import { DataUpdatesConsumer, SeriesDataItemTypeMap, WhitespaceData } from '../model/data-consumer';
 import { checkItemsAreOrdered, checkPriceLineOptions, checkSeriesValuesType } from '../model/data-validators';
 import { IHorzScaleBehavior, InternalHorzScaleItem } from '../model/ihorz-scale-behavior';
-=======
 import { ISeriesPrimitiveBase } from '../model/iseries-primitive';
->>>>>>> ddcad5f7
 import { MismatchDirection } from '../model/plot-list';
 import { CreatePriceLineOptions, PriceLineOptions } from '../model/price-line-options';
 import { RangeImpl } from '../model/range-impl';
@@ -29,14 +26,8 @@
 import { TimeScaleVisibleRange } from '../model/time-scale-visible-range';
 
 import { IPriceScaleApiProvider } from './chart-api';
-<<<<<<< HEAD
-=======
-import { DataUpdatesConsumer, SeriesDataItemTypeMap, WhitespaceData } from './data-consumer';
-import { convertTime } from './data-layer';
-import { checkItemsAreOrdered, checkPriceLineOptions, checkSeriesValuesType } from './data-validators';
->>>>>>> ddcad5f7
 import { getSeriesDataCreator } from './get-series-data-creator';
-import { type IChartApi } from './ichart-api';
+import { type IChartApiBase } from './ichart-api';
 import { IPriceLine } from './iprice-line';
 import { IPriceScaleApi } from './iprice-scale-api';
 import { BarsInfo, DataChangedHandler, DataChangedScope, ISeriesApi } from './iseries-api';
@@ -44,46 +35,39 @@
 import { priceLineOptionsDefaults } from './options/price-line-options-defaults';
 import { PriceLine } from './price-line-api';
 
-<<<<<<< HEAD
-export class SeriesApi<TSeriesType extends SeriesType, HorzScaleItem> implements ISeriesApi<TSeriesType, HorzScaleItem> {
+export class SeriesApi<
+	TSeriesType extends SeriesType,
+	HorzScaleItem,
+	TData extends WhitespaceData<HorzScaleItem> = SeriesDataItemTypeMap<HorzScaleItem>[TSeriesType],
+	TOptions extends SeriesOptionsMap[TSeriesType] = SeriesOptionsMap[TSeriesType],
+	TPartialOptions extends SeriesPartialOptionsMap[TSeriesType] = SeriesPartialOptionsMap[TSeriesType]
+> implements
+		ISeriesApi<TSeriesType, HorzScaleItem, TData, TOptions, TPartialOptions>,
+		IDestroyable {
 	protected _series: Series<TSeriesType>;
 	protected _dataUpdatesConsumer: DataUpdatesConsumer<TSeriesType, HorzScaleItem>;
+	protected readonly _chartApi: IChartApiBase<HorzScaleItem>;
 
 	private readonly _priceScaleApiProvider: IPriceScaleApiProvider<HorzScaleItem>;
-
 	private readonly _horzScaleBehavior: IHorzScaleBehavior<HorzScaleItem>;
-
-	public constructor(series: Series<TSeriesType>, dataUpdatesConsumer: DataUpdatesConsumer<TSeriesType, HorzScaleItem>, priceScaleApiProvider: IPriceScaleApiProvider<HorzScaleItem>, horzScaleBehavior: IHorzScaleBehavior<HorzScaleItem>) {
+	private readonly _dataChangedDelegate: Delegate<DataChangedScope> = new Delegate();
+
+	public constructor(
+		series: Series<TSeriesType>,
+		dataUpdatesConsumer: DataUpdatesConsumer<TSeriesType, HorzScaleItem>,
+		priceScaleApiProvider: IPriceScaleApiProvider<HorzScaleItem>,
+		chartApi: IChartApiBase<HorzScaleItem>,
+		horzScaleBehavior: IHorzScaleBehavior<HorzScaleItem>
+	) {
 		this._series = series;
 		this._dataUpdatesConsumer = dataUpdatesConsumer;
 		this._priceScaleApiProvider = priceScaleApiProvider;
 		this._horzScaleBehavior = horzScaleBehavior;
-=======
-export class SeriesApi<
-	TSeriesType extends SeriesType,
-	TData extends WhitespaceData = SeriesDataItemTypeMap[TSeriesType],
-	TOptions extends SeriesOptionsMap[TSeriesType] = SeriesOptionsMap[TSeriesType],
-	TPartialOptions extends SeriesPartialOptionsMap[TSeriesType] = SeriesPartialOptionsMap[TSeriesType]
-> implements
-		ISeriesApi<TSeriesType, TData, TOptions, TPartialOptions>,
-		IDestroyable {
-	protected _series: Series<TSeriesType>;
-	protected _dataUpdatesConsumer: DataUpdatesConsumer<TSeriesType>;
-	protected readonly _chartApi: IChartApi;
-
-	private readonly _priceScaleApiProvider: IPriceScaleApiProvider;
-	private readonly _dataChangedDelegate: Delegate<DataChangedScope> = new Delegate();
-
-	public constructor(series: Series<TSeriesType>, dataUpdatesConsumer: DataUpdatesConsumer<TSeriesType>, priceScaleApiProvider: IPriceScaleApiProvider, chartApi: IChartApi) {
-		this._series = series;
-		this._dataUpdatesConsumer = dataUpdatesConsumer;
-		this._priceScaleApiProvider = priceScaleApiProvider;
 		this._chartApi = chartApi;
 	}
 
 	public destroy(): void {
 		this._dataChangedDelegate.destroy();
->>>>>>> ddcad5f7
 	}
 
 	public priceFormatter(): IPriceFormatter {
@@ -160,45 +144,30 @@
 		return result;
 	}
 
-<<<<<<< HEAD
-	public setData(data: SeriesDataItemTypeMap<HorzScaleItem>[TSeriesType][]): void {
+	public setData(data: TData[]): void {
 		checkItemsAreOrdered(data, this._horzScaleBehavior);
-=======
-	public setData(data: TData[]): void {
-		checkItemsAreOrdered(data);
->>>>>>> ddcad5f7
 		checkSeriesValuesType(this._series.seriesType(), data);
 
 		this._dataUpdatesConsumer.applyNewData(this._series, data);
 		this._onDataChanged('full');
 	}
 
-<<<<<<< HEAD
-	public update(bar: SeriesDataItemTypeMap<HorzScaleItem>[TSeriesType]): void {
-=======
 	public update(bar: TData): void {
->>>>>>> ddcad5f7
 		checkSeriesValuesType(this._series.seriesType(), [bar]);
 
 		this._dataUpdatesConsumer.updateData(this._series, bar);
 		this._onDataChanged('update');
 	}
 
-<<<<<<< HEAD
-	public dataByIndex(logicalIndex: number, mismatchDirection?: MismatchDirection): SeriesDataItemTypeMap<HorzScaleItem>[TSeriesType] | null {
-=======
 	public dataByIndex(logicalIndex: number, mismatchDirection?: MismatchDirection): TData | null {
->>>>>>> ddcad5f7
 		const data = this._series.bars().search(logicalIndex as unknown as TimePointIndex, mismatchDirection);
 		if (data === null) {
 			// actually it can be a whitespace
 			return null;
 		}
 
-<<<<<<< HEAD
-		return getSeriesDataCreator<TSeriesType, HorzScaleItem>(this.seriesType())(data);
-=======
-		return getSeriesDataCreator(this.seriesType())(data) as TData | null;
+		const creator = getSeriesDataCreator<TSeriesType, HorzScaleItem>(this.seriesType());
+		return creator(data) as TData | null;
 	}
 
 	public data(): readonly TData[] {
@@ -213,7 +182,6 @@
 
 	public unsubscribeDataChanged(handler: DataChangedHandler): void {
 		this._dataChangedDelegate.unsubscribe(handler);
->>>>>>> ddcad5f7
 	}
 
 	public setMarkers(data: SeriesMarker<HorzScaleItem>[]): void {
@@ -265,7 +233,7 @@
 		return this._series.seriesType();
 	}
 
-	public attachPrimitive(primitive: ISeriesPrimitive): void {
+	public attachPrimitive(primitive: ISeriesPrimitive<HorzScaleItem>): void {
 		// at this point we cast the generic to unknown because we
 		// don't want the model to know the types of the API (◑_◑)
 		this._series.attachPrimitive(primitive as ISeriesPrimitiveBase<unknown>);
@@ -278,7 +246,7 @@
 		}
 	}
 
-	public detachPrimitive(primitive: ISeriesPrimitive): void {
+	public detachPrimitive(primitive: ISeriesPrimitive<HorzScaleItem>): void {
 		this._series.detachPrimitive(primitive as ISeriesPrimitiveBase<unknown>);
 		if (primitive.detached) {
 			primitive.detached();
